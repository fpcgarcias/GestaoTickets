--- conflicted
+++ resolved
@@ -1121,7 +1121,6 @@
   }),
 }));
 
-<<<<<<< HEAD
 // ========================================
 // SISTEMA DE CONTROLE DE ESTOQUE
 // ========================================
@@ -1614,7 +1613,7 @@
 
 export type UserInventoryPermission = typeof userInventoryPermissions.$inferSelect;
 export type InsertUserInventoryPermission = typeof userInventoryPermissions.$inferInsert;
-=======
+
 // Relações para notificações
 export const notificationsRelations = relations(notifications, ({ one }) => ({
   user: one(users, {
@@ -1633,5 +1632,4 @@
     fields: [pushSubscriptions.user_id],
     references: [users.id],
   }),
-}));
->>>>>>> 228e062e
+}));