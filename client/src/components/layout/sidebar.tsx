--- conflicted
+++ resolved
@@ -132,13 +132,8 @@
         {/* Versão do Sistema - Fixo no final */}
         <div className="p-4 border-t border-sidebar-border mt-auto">
           <Link href="/changelog">
-<<<<<<< HEAD
-            <div className="text-xs text-neutral-500 hover:text-neutral-700 cursor-pointer transition-colors">
+            <div className="text-xs text-muted-foreground hover:text-sidebar-foreground cursor-pointer transition-colors">
               {formatMessage('sidebar.version')} {currentVersion}
-=======
-            <div className="text-xs text-muted-foreground hover:text-sidebar-foreground cursor-pointer transition-colors">
-              Versão {currentVersion}
->>>>>>> 8f64df8b
             </div>
           </Link>
         </div>
