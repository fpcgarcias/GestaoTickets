--- conflicted
+++ resolved
@@ -309,13 +309,8 @@
                     <div className="text-xs text-muted-foreground">
                       {participant.user?.email || 'Email não informado'}
                     </div>
-<<<<<<< HEAD
-                    <div className="text-xs text-gray-400">
+                    <div className="text-xs text-muted-foreground/80">
                       {formatMessage('participants.added_by')} {participant.added_by?.name || formatMessage('participants.system')} em {formatDate(participant.added_at, locale)}
-=======
-                    <div className="text-xs text-muted-foreground/80">
-                      Adicionado por {participant.added_by?.name || 'Sistema'} em {formatDate(participant.added_at)}
->>>>>>> 8f64df8b
                     </div>
                   </div>
                 </div>
@@ -366,17 +361,10 @@
             ))}
           </div>
         ) : (
-<<<<<<< HEAD
-          <div className="text-center py-8 text-gray-500">
-            <Users className="h-12 w-12 mx-auto mb-3 text-gray-300" />
+          <div className="text-center py-8 text-muted-foreground">
+            <Users className="h-12 w-12 mx-auto mb-3 text-muted-foreground/60" />
             <p>{formatMessage('participants.no_participants')}</p>
             <p className="text-sm">{formatMessage('participants.add_participants_description')}</p>
-=======
-          <div className="text-center py-8 text-muted-foreground">
-            <Users className="h-12 w-12 mx-auto mb-3 text-muted-foreground/60" />
-            <p>Nenhum participante adicionado</p>
-            <p className="text-sm">Adicione participantes para colaborar neste ticket</p>
->>>>>>> 8f64df8b
           </div>
         )}
 
@@ -397,15 +385,9 @@
                     {item.action === 'added' ? formatMessage('participants.added') : formatMessage('participants.removed')}
                   </Badge>
                   <span className="font-medium">{item.user?.name || 'Usuário'}</span>
-<<<<<<< HEAD
-                  <span className="text-gray-500">{formatMessage('participants.by')} {item.performed_by?.name || formatMessage('participants.system')}</span>
-                  <span className="text-gray-400 text-xs">
+                  <span className="text-muted-foreground">{formatMessage('participants.by')} {item.performed_by?.name || formatMessage('participants.system')}</span>
+                  <span className="text-muted-foreground/80 text-xs">
                     {formatDate(item.performed_at, locale)}
-=======
-                  <span className="text-muted-foreground">por {item.performed_by?.name || 'Sistema'}</span>
-                  <span className="text-muted-foreground/80 text-xs">
-                    {formatDate(item.performed_at)}
->>>>>>> 8f64df8b
                   </span>
                 </div>
               ))}
@@ -420,13 +402,8 @@
               <AlertCircle className="h-4 w-4" />
               <span className="text-sm font-medium">{formatMessage('participants.you_are_participant')}</span>
             </div>
-<<<<<<< HEAD
-            <p className="text-sm text-blue-600 mt-1">
+            <p className="text-sm text-primary mt-1">
               {formatMessage('participants.participant_description')}
-=======
-            <p className="text-sm text-primary mt-1">
-              Você pode visualizar todas as atualizações e colaborar com a equipe.
->>>>>>> 8f64df8b
             </p>
           </div>
         )}
