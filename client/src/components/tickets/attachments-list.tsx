import React, { useState } from 'react';
import { Download, File, FileText, Image, Archive, Loader2, Trash2 } from 'lucide-react';
import { Button } from '@/components/ui/button';
import { Card } from '@/components/ui/card';
import { Badge } from '@/components/ui/badge';
import { useToast } from '@/hooks/use-toast';
import { TicketAttachment } from '@shared/schema';
import { useQuery } from '@tanstack/react-query';
<<<<<<< HEAD
import { useI18n } from '@/i18n';
=======
import { useAuth } from '@/hooks/use-auth';
>>>>>>> 8f64df8b

// Usar o tipo do schema
type Attachment = TicketAttachment;

interface AttachmentsListProps {
  ticketId: number;
  attachments?: Attachment[];
  onAttachmentsChange?: (attachments: Attachment[]) => void;
  showUploader?: boolean;
}

const AttachmentsList = React.forwardRef(function AttachmentsList({ 
  ticketId, 
  attachments: initialAttachments,
  onAttachmentsChange,
  showUploader = false 
}: AttachmentsListProps, ref) {
  const [downloadingIds, setDownloadingIds] = useState<Set<number>>(new Set());
  const [deletingIds, setDeletingIds] = useState<Set<number>>(new Set());
  const { toast } = useToast();
<<<<<<< HEAD
  const { formatMessage, locale } = useI18n();
=======
  const { user } = useAuth();
>>>>>>> 8f64df8b

  // Usar React Query para buscar anexos
  const { data: attachments = [], isLoading: loading, refetch: fetchAttachments } = useQuery<Attachment[]>({
    queryKey: [`/api/tickets/${ticketId}/attachments`],
    queryFn: async (): Promise<Attachment[]> => {
      const response = await fetch(`/api/tickets/${ticketId}/attachments`);
      if (!response.ok) {
        throw new Error('Erro ao buscar anexos');
      }
      const data = await response.json();
      onAttachmentsChange?.(data);
      return data;
    },
    initialData: initialAttachments,
    staleTime: 30000, // 30 segundos
  });

  // Expor refetch para uso externo (se necessário)
  React.useImperativeHandle(ref, () => ({ fetchAttachments }), [fetchAttachments]);

  const canDeleteAttachment = (attachment: Attachment) => {
    if (!user) {
      return false;
    }

    if (['admin', 'company_admin'].includes(user.role)) {
      return true;
    }

    if (['support', 'manager', 'supervisor'].includes(user.role) && attachment.user_id === user.id) {
      return true;
    }

    return false;
  };

  const handleDeleteAttachment = async (attachment: Attachment) => {
    if (!canDeleteAttachment(attachment)) {
      return;
    }

    const confirmed = window.confirm(`Remover o anexo "${attachment.original_filename}"?`);
    if (!confirmed) {
      return;
    }

    setDeletingIds(prev => {
      const next = new Set(prev);
      next.add(attachment.id);
      return next;
    });

    try {
      const response = await fetch(`/api/attachments/${attachment.id}`, { method: 'DELETE' });

      if (!response.ok) {
        const errorBody = await response.json().catch(() => ({}));
        const errorMessage = errorBody?.message || 'Falha ao remover o anexo.';
        throw new Error(errorMessage);
      }

      toast({
        title: "Anexo removido",
        description: `${attachment.original_filename} foi removido com sucesso.`,
      });

      const result = await fetchAttachments();
      if (result.data) {
        onAttachmentsChange?.(result.data);
      }
    } catch (error) {
      toast({
        title: "Erro ao remover anexo",
        description: error instanceof Error ? error.message : "Não foi possível remover o anexo.",
        variant: "destructive",
      });
    } finally {
      setDeletingIds(prev => {
        const next = new Set(prev);
        next.delete(attachment.id);
        return next;
      });
    }
  };

  const getFileIcon = (mimeType: string, filename: string) => {
    const extension = filename.split('.').pop()?.toLowerCase();
    
    if (mimeType.startsWith('image/')) {
      return <Image className="h-5 w-5 text-primary" />;
    }
    
    if (['zip', 'rar', '7z'].includes(extension || '')) {
      return <Archive className="h-5 w-5 text-purple-400 dark:text-purple-300" />;
    }
    
    if (['pdf', 'doc', 'docx', 'txt'].includes(extension || '')) {
      return <FileText className="h-5 w-5 text-destructive" />;
    }
    
    return <File className="h-5 w-5 text-muted-foreground" />;
  };

  const formatFileSize = (bytes: number) => {
    if (bytes === 0) return '0 Bytes';
    
    const k = 1024;
    const sizes = ['Bytes', 'KB', 'MB', 'GB'];
    const i = Math.floor(Math.log(bytes) / Math.log(k));
    
    return parseFloat((bytes / Math.pow(k, i)).toFixed(2)) + ' ' + sizes[i];
  };

  const formatDate = (dateString: string | Date) => {
    const date = typeof dateString === 'string' ? new Date(dateString) : dateString;
    
    if (locale === 'en-US') {
      // Formato americano: MM/dd/yyyy h:mm AM/PM
      return date.toLocaleString('en-US', {
        month: '2-digit',
        day: '2-digit',
        year: 'numeric',
        hour: 'numeric',
        minute: '2-digit',
        hour12: true
      });
    } else {
      // Formato brasileiro: dd/MM/yyyy HH:mm
      return date.toLocaleString('pt-BR', {
        day: '2-digit',
        month: '2-digit',
        year: 'numeric',
        hour: '2-digit',
        minute: '2-digit',
        hour12: false
      });
    }
  };

  const downloadAttachment = async (attachment: Attachment) => {
    try {
      setDownloadingIds(prev => new Set(Array.from(prev).concat(attachment.id)));

      // Buscar URL de download
      const response = await fetch(`/api/attachments/${attachment.id}/download`);
      
      if (!response.ok) {
        throw new Error('Erro ao gerar URL de download');
      }

      const { download_url, filename } = await response.json();

      // Criar elemento temporário para download
      const link = document.createElement('a');
      link.href = download_url;
      link.download = filename || attachment.original_filename;
      link.target = '_blank';
      document.body.appendChild(link);
      link.click();
      document.body.removeChild(link);

      toast({
        title: "Download iniciado",
        description: `Download de ${attachment.original_filename} iniciado.`,
      });

    } catch (error) {
      console.error('Erro no download:', error);
      toast({
        title: "Erro no download",
        description: error instanceof Error ? error.message : "Erro desconhecido",
        variant: "destructive",
      });
    } finally {
      setDownloadingIds(prev => {
        const newSet = new Set(Array.from(prev));
        newSet.delete(attachment.id);
        return newSet;
      });
    }
  };

  if (loading) {
    return (
      <Card className="p-6">
        <div className="flex items-center justify-center">
          <Loader2 className="h-6 w-6 animate-spin" />
          <span className="ml-2">Carregando anexos...</span>
        </div>
      </Card>
    );
  }

  return (
    <div className="space-y-4">
      {/* Header */}
      <div className="flex items-center justify-between">
        <h3 className="text-lg font-medium">
          {formatMessage('attachments.title')} 
          {attachments.length > 0 && (
            <Badge variant="secondary" className="ml-2">
              {attachments.length}
            </Badge>
          )}
        </h3>
      </div>

      {/* Lista de Anexos */}
      {attachments.length === 0 ? (
        <Card className="p-6">
<<<<<<< HEAD
          <div className="text-center text-gray-500">
            <File className="mx-auto h-12 w-12 text-gray-300 mb-4" />
            <p>{formatMessage('attachments.no_attachments')}</p>
=======
          <div className="text-center text-muted-foreground">
            <File className="mx-auto h-12 w-12 text-muted-foreground/60 mb-4" />
            <p>Nenhum anexo encontrado</p>
>>>>>>> 8f64df8b
            {showUploader && (
              <p className="text-sm mt-2">{formatMessage('attachments.use_form_to_add')}</p>
            )}
          </div>
        </Card>
      ) : (
        <div className="space-y-3">
          {attachments.map((attachment) => (
            <Card key={attachment.id} className="p-4">
              <div className="flex items-center justify-between">
                <div className="flex items-center space-x-3 flex-1 min-w-0">
                  {getFileIcon(attachment.mime_type, attachment.original_filename)}
                  
                  <div className="flex-1 min-w-0">
                    <div className="flex items-center space-x-2">
                      <p className="text-sm font-medium text-foreground truncate">
                        {attachment.original_filename}
                      </p>
                      <Badge variant="outline" className="text-xs">
                        {formatFileSize(attachment.file_size)}
                      </Badge>
                    </div>
                    
                    <div className="flex items-center space-x-4 mt-1">
<<<<<<< HEAD
                      <p className="text-xs text-gray-500">
                        {formatMessage('attachments.sent_on')} {formatDate(attachment.uploaded_at, locale)}
                      </p>
                      {attachment.user && (
                        <p className="text-xs text-gray-500">
                          {formatMessage('attachments.by')} {attachment.user.name}
=======
                      <p className="text-xs text-muted-foreground">
                        Enviado em {formatDate(attachment.uploaded_at)}
                      </p>
                      {attachment.user && (
                        <p className="text-xs text-muted-foreground">
                          por {attachment.user.name}
>>>>>>> 8f64df8b
                        </p>
                      )}
                    </div>
                  </div>
                </div>

                <div className="flex items-center space-x-2">
                  <Button
                    variant="outline"
                    size="sm"
                    onClick={() => downloadAttachment(attachment)}
                    disabled={downloadingIds.has(attachment.id)}
                    className="flex items-center space-x-1"
                  >
                    {downloadingIds.has(attachment.id) ? (
                      <Loader2 className="h-4 w-4 animate-spin" />
                    ) : (
                      <Download className="h-4 w-4" />
                    )}
                    <span className="hidden sm:inline">
                      {downloadingIds.has(attachment.id) ? formatMessage('attachments.downloading') : formatMessage('attachments.download')}
                    </span>
                  </Button>
                  {canDeleteAttachment(attachment) && (
                    <Button
                      variant="ghost"
                      size="sm"
                      onClick={() => handleDeleteAttachment(attachment)}
                      disabled={deletingIds.has(attachment.id)}
                      className="flex items-center space-x-1 text-destructive hover:text-destructive focus-visible:ring-destructive"
                    >
                      {deletingIds.has(attachment.id) ? (
                        <Loader2 className="h-4 w-4 animate-spin" />
                      ) : (
                        <Trash2 className="h-4 w-4" />
                      )}
                      <span className="hidden sm:inline">
                        {deletingIds.has(attachment.id) ? 'Removendo...' : 'Excluir'}
                      </span>
                      <span className="sr-only">Remover anexo</span>
                    </Button>
                  )}
                </div>
              </div>
            </Card>
          ))}
        </div>
      )}
    </div>
  );
});

export { AttachmentsList }; <|MERGE_RESOLUTION|>--- conflicted
+++ resolved
@@ -6,11 +6,8 @@
 import { useToast } from '@/hooks/use-toast';
 import { TicketAttachment } from '@shared/schema';
 import { useQuery } from '@tanstack/react-query';
-<<<<<<< HEAD
 import { useI18n } from '@/i18n';
-=======
 import { useAuth } from '@/hooks/use-auth';
->>>>>>> 8f64df8b
 
 // Usar o tipo do schema
 type Attachment = TicketAttachment;
@@ -31,11 +28,8 @@
   const [downloadingIds, setDownloadingIds] = useState<Set<number>>(new Set());
   const [deletingIds, setDeletingIds] = useState<Set<number>>(new Set());
   const { toast } = useToast();
-<<<<<<< HEAD
   const { formatMessage, locale } = useI18n();
-=======
   const { user } = useAuth();
->>>>>>> 8f64df8b
 
   // Usar React Query para buscar anexos
   const { data: attachments = [], isLoading: loading, refetch: fetchAttachments } = useQuery<Attachment[]>({
@@ -246,15 +240,9 @@
       {/* Lista de Anexos */}
       {attachments.length === 0 ? (
         <Card className="p-6">
-<<<<<<< HEAD
-          <div className="text-center text-gray-500">
-            <File className="mx-auto h-12 w-12 text-gray-300 mb-4" />
-            <p>{formatMessage('attachments.no_attachments')}</p>
-=======
           <div className="text-center text-muted-foreground">
             <File className="mx-auto h-12 w-12 text-muted-foreground/60 mb-4" />
-            <p>Nenhum anexo encontrado</p>
->>>>>>> 8f64df8b
+            <p>{formatMessage('attachments.no_attachments')}</p>
             {showUploader && (
               <p className="text-sm mt-2">{formatMessage('attachments.use_form_to_add')}</p>
             )}
@@ -279,21 +267,12 @@
                     </div>
                     
                     <div className="flex items-center space-x-4 mt-1">
-<<<<<<< HEAD
-                      <p className="text-xs text-gray-500">
+                      <p className="text-xs text-muted-foreground">
                         {formatMessage('attachments.sent_on')} {formatDate(attachment.uploaded_at, locale)}
                       </p>
                       {attachment.user && (
-                        <p className="text-xs text-gray-500">
+                        <p className="text-xs text-muted-foreground">
                           {formatMessage('attachments.by')} {attachment.user.name}
-=======
-                      <p className="text-xs text-muted-foreground">
-                        Enviado em {formatDate(attachment.uploaded_at)}
-                      </p>
-                      {attachment.user && (
-                        <p className="text-xs text-muted-foreground">
-                          por {attachment.user.name}
->>>>>>> 8f64df8b
                         </p>
                       )}
                     </div>
