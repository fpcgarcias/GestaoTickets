--- conflicted
+++ resolved
@@ -254,13 +254,8 @@
   if (isSlaFinished(ticketStatus)) {
     return (
       <div className="flex items-center gap-1 text-xs">
-<<<<<<< HEAD
-        <CheckCircle className="h-3 w-3 text-green-600" />
-        <span className="text-green-600">{formatMessage('tickets.sla.resolved')}</span>
-=======
         <CheckCircle className="h-3 w-3 text-emerald-400" />
-        <span className="text-emerald-400">Resolvido</span>
->>>>>>> 8f64df8b
+        <span className="text-emerald-400">{formatMessage('tickets.sla.resolved')}</span>
       </div>
     );
   }
@@ -279,13 +274,8 @@
   if (!ticketSLAInfo && !useNewSLA && (oldSLAError || !slaSettingsData) && !timeRemaining) {
     return (
       <div className={`flex items-center gap-2 ${className}`}>
-<<<<<<< HEAD
-        <AlertTriangle className="w-4 h-4 text-gray-400" />
-        <span className="text-sm text-gray-500">{formatMessage('tickets.sla.not_configured')}</span>
-=======
         <AlertTriangle className="w-4 h-4 text-muted-foreground/80" />
-        <span className="text-sm text-muted-foreground">Sem SLA configurado</span>
->>>>>>> 8f64df8b
+        <span className="text-sm text-muted-foreground">{formatMessage('tickets.sla.not_configured')}</span>
       </div>
     );
   }
@@ -294,13 +284,8 @@
   if (isPaused) {
     return (
       <div className="flex items-center gap-1 text-xs">
-<<<<<<< HEAD
-        <Pause className="h-3 w-3 text-orange-600" />
-        <span className="text-orange-600">{formatMessage('tickets.sla.paused')}</span>
-=======
         <Pause className="h-3 w-3 text-amber-500 dark:text-amber-300" />
-        <span className="text-amber-500 dark:text-amber-300">SLA pausado</span>
->>>>>>> 8f64df8b
+        <span className="text-amber-500 dark:text-amber-300">{formatMessage('tickets.sla.paused')}</span>
       </div>
     );
   }
