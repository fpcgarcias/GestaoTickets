import React, { useState, useEffect } from 'react';
import { Card, CardContent, CardDescription, CardHeader, CardTitle } from "@/components/ui/card";
import { Button } from "@/components/ui/button";
import { Input } from "@/components/ui/input";
import { Textarea } from "@/components/ui/textarea";
import { Tabs, TabsContent, TabsList, TabsTrigger } from "@/components/ui/tabs";
import { Label } from "@/components/ui/label";
import { 
  Select, 
  SelectContent, 
  SelectItem, 
  SelectTrigger, 
  SelectValue 
} from "@/components/ui/select";
import { Switch } from "@/components/ui/switch";
import { 
  AlertDialog,
  AlertDialogAction,
  AlertDialogCancel,
  AlertDialogContent,
  AlertDialogDescription,
  AlertDialogFooter,
  AlertDialogHeader,
  AlertDialogTitle,
  AlertDialogTrigger,
} from "@/components/ui/alert-dialog";
import { 
  Dialog,
  DialogContent,
  DialogDescription,
  DialogFooter,
  DialogHeader,
  DialogTitle,
  DialogTrigger,
} from "@/components/ui/dialog";
import { Badge } from "@/components/ui/badge";
import { 
  Plus, 
  Loader2, 
  Mail, 
  Settings, 
  Edit3, 
  Trash2, 
  Eye, 
  TestTube,
  Copy,
  Check,
  Code,
  Monitor,
  FileText,
  AlertCircle,
  Building2
} from "lucide-react";
import { useQuery, useMutation } from '@tanstack/react-query';
import { queryClient, apiRequest } from '@/lib/queryClient';
import { useToast } from "@/hooks/use-toast";
import { useAuth } from '@/hooks/use-auth';
import { useTheme } from '@/contexts/theme-context';
import { useI18n } from '@/i18n';

// Interfaces
interface SMTPConfig {
  provider: 'smtp' | 'brevo' | 'sendgrid' | 'mailgun';
  host?: string;
  port?: number;
  username?: string;
  password?: string;
  api_key?: string;
  from_email: string;
  from_name: string;
  use_tls: boolean;
}

interface EmailTemplate {
  id: number;
  name: string;
  type: string;
  description?: string;
  subject_template: string;
  html_template: string;
  text_template?: string;
  is_active: boolean;
  is_default: boolean;
  available_variables?: string;
  company_id?: number;
  created_at: string;
  updated_at: string;
}

interface Company {
  id: number;
  name: string;
}

const EMAIL_TEMPLATE_TYPES = [
  { value: 'new_ticket', labelKey: 'email.template_type.new_ticket' },
  { value: 'ticket_assigned', labelKey: 'email.template_type.ticket_assigned' },
  { value: 'ticket_reply', labelKey: 'email.template_type.ticket_reply' },
  { value: 'status_changed', labelKey: 'email.template_type.status_changed' },
  { value: 'ticket_resolved', labelKey: 'email.template_type.ticket_resolved' },
  { value: 'ticket_escalated', labelKey: 'email.template_type.ticket_escalated' },
  { value: 'ticket_due_soon', labelKey: 'email.template_type.ticket_due_soon' },
  { value: 'customer_registered', labelKey: 'email.template_type.customer_registered' },
  { value: 'user_created', labelKey: 'email.template_type.user_created' },
  { value: 'system_maintenance', labelKey: 'email.template_type.system_maintenance' },
  { value: 'ticket_participant_added', labelKey: 'email.template_type.ticket_participant_added' },
  { value: 'ticket_participant_removed', labelKey: 'email.template_type.ticket_participant_removed' },
  { value: 'satisfaction_survey', labelKey: 'email.template_type.satisfaction_survey' },
  { value: 'satisfaction_survey_reminder', labelKey: 'email.template_type.satisfaction_survey_reminder' }
];

const PROVIDERS = [
  { value: 'smtp', labelKey: 'email.custom_smtp' },
  { value: 'brevo', labelKey: 'email.brevo_sendinblue' },
  { value: 'sendgrid', labelKey: 'email.sendgrid' },
  { value: 'mailgun', labelKey: 'email.mailgun' }
];

// Documentação completa das variáveis disponíveis
const AVAILABLE_VARIABLES = {
  ticket: {
    label: 'Dados do Ticket',
    variables: [
      { key: 'ticket.id', description: 'ID interno do ticket' },
      { key: 'ticket.ticket_id', description: 'Número do ticket (ex: TKT-2024-001)' },
      { key: 'ticket.title', description: 'Título do ticket' },
      { key: 'ticket.description', description: 'Descrição completa do ticket' },
      { key: 'ticket.status', description: 'Status atual (new, ongoing, resolved)' },
      { key: 'ticket.status_text', description: 'Status traduzido (Novo, Em Andamento, Resolvido)' },
      { key: 'ticket.priority', description: 'Prioridade (low, medium, high, critical)' },
      { key: 'ticket.priority_text', description: 'Prioridade traduzida (Baixa, Média, Alta, Crítica)' },
      { key: 'ticket.type', description: 'Tipo do ticket' },
      { key: 'ticket.created_at', description: 'Data e hora de criação (formato ISO)' },
      { key: 'ticket.created_at_formatted', description: 'Data e hora de criação formatada (dd/mm/aaaa hh:mm)' },
      { key: 'ticket.updated_at', description: 'Data e hora da última atualização (formato ISO)' },
      { key: 'ticket.updated_at_formatted', description: 'Data e hora da última atualização formatada' },
      { key: 'ticket.first_response_at_formatted', description: 'Data da primeira resposta formatada' },
      { key: 'ticket.resolved_at', description: 'Data e hora de resolução (formato ISO)' },
      { key: 'ticket.resolved_at_formatted', description: 'Data e hora de resolução formatada' },
      { key: 'ticket.link', description: 'Link direto para o ticket no sistema' }
    ]
  },
  customer: {
    label: 'Dados do Cliente',
    variables: [
      { key: 'customer.name', description: 'Nome do cliente' },
      { key: 'customer.email', description: 'Email do cliente' },
      { key: 'customer.phone', description: 'Telefone do cliente' },
      { key: 'customer.company', description: 'Empresa do cliente' }
    ]
  },
  user: {
    label: 'Dados do Usuário/Atendente',
    variables: [
      { key: 'user.name', description: 'Nome do usuário' },
      { key: 'user.email', description: 'Email do usuário' },
      { key: 'user.role', description: 'Função do usuário (admin, support, etc.)' },
      { key: 'user.role_text', description: 'Função traduzida (Administrador, Suporte, etc.)' }
    ]
  },
  official: {
    label: 'Dados do Atendente',
    variables: [
      { key: 'official.name', description: 'Nome do atendente' },
      { key: 'official.email', description: 'Email do atendente' },
      { key: 'official.role', description: 'Função do atendente' },
      { key: 'official.role_text', description: 'Função do atendente traduzida' }
    ]
  },
  reply: {
    label: 'Dados da Resposta',
    variables: [
      { key: 'reply.message', description: 'Conteúdo da resposta' },
      { key: 'reply.created_at', description: 'Data e hora da resposta (formato ISO)' },
      { key: 'reply.created_at_formatted', description: 'Data e hora da resposta formatada' },
      { key: 'reply.author_name', description: 'Nome de quem respondeu (compatibilidade)' },
      { key: 'reply.user.name', description: 'Nome de quem respondeu' },
      { key: 'reply.user.email', description: 'Email de quem respondeu' },
      { key: 'reply.user.role', description: 'Função de quem respondeu' },
      { key: 'reply.user.role_text', description: 'Função de quem respondeu traduzida' }
    ]
  },
  status_change: {
    label: 'Mudança de Status',
    variables: [
      { key: 'status_change.old_status', description: 'Status anterior (traduzido)' },
      { key: 'status_change.new_status', description: 'Novo status (traduzido)' },
      { key: 'status_change.old_status_text', description: 'Status anterior traduzido' },
      { key: 'status_change.new_status_text', description: 'Novo status traduzido' },
      { key: 'status_change.created_at_formatted', description: 'Data da alteração formatada' },
      { key: 'status_change.changed_by.name', description: 'Nome de quem alterou o status' },
      { key: 'status_change.changed_by.email', description: 'Email de quem alterou o status' },
      { key: 'status_change.changed_by.role', description: 'Função de quem alterou o status' },
      { key: 'status_change.changed_by.role_text', description: 'Função de quem alterou traduzida' }
    ]
  },
  system: {
    label: 'Dados do Sistema',
    variables: [
      { key: 'system.base_url', description: 'URL base do sistema (específica por domínio)' },
      { key: 'system.company_name', description: 'Nome da empresa' },
      { key: 'system.support_email', description: 'Email de suporte' },
      { key: 'system.message', description: 'Mensagem do sistema (contexto específico)' },
      { key: 'system.from_name', description: 'Nome do remetente do email' },
      { key: 'system.from_email', description: 'Email do remetente' },
      { key: 'system.maintenance_start', description: 'Data e hora de início da manutenção' },
      { key: 'system.maintenance_end', description: 'Data e hora de término previsto da manutenção' },
      { key: 'system.colors.primary', description: 'Cor primária da empresa (para cabeçalhos e botões)' },
      { key: 'system.colors.secondary', description: 'Cor secundária da empresa (para fundos)' },
      { key: 'system.colors.accent', description: 'Cor de destaque da empresa (para elementos especiais)' },
      { key: 'system.colors.background', description: 'Cor de fundo da empresa (para o email)' },
      { key: 'system.colors.text', description: 'Cor do texto da empresa' },
      { key: 'company_name', description: 'Nome da empresa (compatibilidade)' },
      { key: 'support_email', description: 'Email de suporte (compatibilidade)' },
      { key: 'base_url', description: 'URL base do sistema (compatibilidade)' }
    ]
  }
};

// Função para obter variáveis por tipo de template
const getVariablesByTemplateType = (templateType: string): string[] => {
  // Variáveis de cores dinâmicas que estão disponíveis em todos os templates
  const colorVariables = [
    'system.colors.primary', 'system.colors.secondary', 'system.colors.accent', 
    'system.colors.background', 'system.colors.text'
  ];
  
  // Variáveis de sistema que estão disponíveis em todos os templates
  const systemVariables = [
    'system.base_url', 'system.company_name', 'system.support_email', 
    'system.from_name', 'system.from_email'
  ];

  const typeVariables: Record<string, string[]> = {
    new_ticket: [
      'ticket.id', 'ticket.ticket_id', 'ticket.title', 'ticket.description', 
      'ticket.priority', 'ticket.priority_text', 'ticket.status', 'ticket.status_text', 'ticket.type', 'ticket.created_at', 'ticket.updated_at',
      'customer.name', 'customer.email', 'customer.company', 'customer.phone',
      ...systemVariables, ...colorVariables
    ],
    ticket_assigned: [
      'ticket.id', 'ticket.ticket_id', 'ticket.title', 'ticket.description',
      'ticket.priority', 'ticket.priority_text', 'ticket.status', 'ticket.status_text', 'ticket.type', 'ticket.created_at',
      'customer.name', 'customer.email', 'customer.company', 'customer.phone',
      'user.name', 'user.email', 'user.role', 'user.role_text',
      ...systemVariables, ...colorVariables
    ],
    ticket_reply: [
      'ticket.id', 'ticket.ticket_id', 'ticket.title', 'ticket.description', 'ticket.status', 'ticket.status_text',
      'customer.name', 'customer.email', 'customer.company', 'customer.phone',
      'reply.message', 'reply.created_at', 'reply.user.name', 'reply.user.email',
      ...systemVariables, ...colorVariables
    ],
    status_changed: [
      'ticket.id', 'ticket.ticket_id', 'ticket.title', 'ticket.description', 'ticket.status', 'ticket.status_text', 'ticket.priority', 'ticket.priority_text',
      'customer.name', 'customer.email', 'customer.company', 'customer.phone',
      'status_change.old_status', 'status_change.new_status', 'status_change.old_status_text', 'status_change.new_status_text', 'status_change.changed_by.name', 'status_change.created_at',
      ...systemVariables, ...colorVariables
    ],
    ticket_resolved: [
      'ticket.id', 'ticket.ticket_id', 'ticket.title', 'ticket.description', 'ticket.resolved_at', 'ticket.resolved_at_formatted',
      'customer.name', 'customer.email', 'customer.company', 'customer.phone',
      'user.name', 'user.email', 'user.role', 'user.role_text',
      ...systemVariables, ...colorVariables
    ],
    ticket_escalated: [
      'ticket.id', 'ticket.ticket_id', 'ticket.title', 'ticket.description', 'ticket.priority', 'ticket.priority_text',
      'customer.name', 'customer.email', 'customer.company', 'customer.phone',
      'user.name', 'user.email', 'user.role', 'user.role_text',
      ...systemVariables, ...colorVariables
    ],
    ticket_due_soon: [
      'ticket.id', 'ticket.ticket_id', 'ticket.title', 'ticket.description', 'ticket.priority', 'ticket.priority_text',
      'customer.name', 'customer.email', 'customer.company', 'customer.phone',
      'user.name', 'user.email', 'user.role', 'user.role_text',
      ...systemVariables, ...colorVariables
    ],
    customer_registered: [
      'customer.name', 'customer.email', 'customer.company', 'customer.phone',
      ...systemVariables, ...colorVariables
    ],
    user_created: [
      'user.name', 'user.email', 'user.role', 'user.role_text',
      ...systemVariables, ...colorVariables
    ],
    system_maintenance: [
      'system.message', 'system.maintenance_start', 'system.maintenance_end',
      ...systemVariables, ...colorVariables
    ],
    ticket_participant_added: [
      'user.name', 'ticket.ticket_id', 'official.name', 'ticket.title', 'ticket.status_text', 'ticket.priority_text', 'ticket.created_at_formatted',
      'customer.name', 'customer.email', 'ticket.link',
      ...systemVariables, ...colorVariables
    ],
    ticket_participant_removed: [
      'user.name', 'ticket.ticket_id', 'official.name', 'ticket.title', 'ticket.status_text', 'ticket.priority_text',
      'customer.name', 'customer.email', 'ticket.link',
      ...systemVariables, ...colorVariables
    ]
  };

  return typeVariables[templateType] || [];
};

export default function EmailSettings() {
  const { toast } = useToast();
  const { user } = useAuth();
  const { themeName } = useTheme();
  const { formatMessage } = useI18n();
  
  // Estado para empresa selecionada (apenas para admin)
  const [selectedCompanyId, setSelectedCompanyId] = useState<number | undefined>(
    user?.role === 'admin' ? undefined : user?.company?.id
  );

  // Estados para configurações SMTP
  const [smtpConfig, setSmtpConfig] = useState<SMTPConfig>({
    provider: 'smtp',
    host: '',
    port: 587,
    username: '',
    password: '',
    api_key: '',
    from_email: '',
    from_name: '',
    use_tls: true
  });

  // Flag para controlar se o usuário fez alterações manuais
  const [userMadeChanges, setUserMadeChanges] = useState(false);

  // Estados para templates
  const [selectedTemplate, setSelectedTemplate] = useState<EmailTemplate | null>(null);
  const [isEditingTemplate, setIsEditingTemplate] = useState(false);
  const [previewMode, setPreviewMode] = useState<'code' | 'visual'>('visual');
  const [showVariablesDoc, setShowVariablesDoc] = useState(false);
  const [templateForm, setTemplateForm] = useState({
    name: '',
    type: '',
    description: '',
    subject_template: '',
    html_template: '',
    text_template: '',
    is_active: true
  });

  // Buscar lista de empresas (apenas para admin)
  const { 
    data: companies, 
    isLoading: isLoadingCompanies 
  } = useQuery<Company[]>({
    queryKey: ["/api/companies"],
    queryFn: async () => {
      const response = await apiRequest("GET", "/api/companies");
      if (!response.ok) {
        throw new Error(formatMessage('email.error_loading_companies'));
      }
      return response.json();
    },
    enabled: user?.role === 'admin'
  });

  // Definir empresa padrão para admin quando as empresas são carregadas
  useEffect(() => {
    if (user?.role === 'admin' && companies && companies.length > 0 && !selectedCompanyId) {
      // Se o usuário admin tem uma empresa associada, usar ela
      const userCompanyId = user?.company?.id;
      if (userCompanyId && companies.some(c => c.id === userCompanyId)) {
        setSelectedCompanyId(userCompanyId);
      } else {
        // Caso contrário, usar a primeira empresa da lista
        setSelectedCompanyId(companies[0].id);
      }
    }
  }, [user, companies, selectedCompanyId]);

  // Construir query key dinâmica baseada na empresa selecionada
  const emailConfigQueryKey = user?.role === 'admin' && selectedCompanyId 
    ? ["/api/email-config", selectedCompanyId] 
    : ["/api/email-config"];

  const emailTemplatesQueryKey = user?.role === 'admin' && selectedCompanyId 
    ? ["/api/email-templates", selectedCompanyId] 
    : ["/api/email-templates"];

  // Buscar configurações de email
  const { 
    data: emailConfig, 
    isLoading: isLoadingConfig,
    refetch: refetchConfig
  } = useQuery<SMTPConfig>({
    queryKey: emailConfigQueryKey,
    queryFn: async () => {
      let url = "/api/email-config";
      if (user?.role === 'admin' && selectedCompanyId) {
        url += `?company_id=${selectedCompanyId}`;
      }
      
      const response = await apiRequest("GET", url);
      if (!response.ok) {
        throw new Error(formatMessage('email.error_loading_config'));
      }
      return response.json();
    },
    enabled: user?.role !== 'admin' || (user?.role === 'admin' && selectedCompanyId !== undefined)
  });

  // Buscar templates de email
  const { 
    data: emailTemplates, 
    isLoading: isLoadingTemplates,
    refetch: refetchTemplates
  } = useQuery<EmailTemplate[]>({
    queryKey: emailTemplatesQueryKey,
    queryFn: async () => {
      let url = "/api/email-templates";
      if (user?.role === 'admin' && selectedCompanyId) {
        url += `?company_id=${selectedCompanyId}`;
      }
      
      const response = await apiRequest("GET", url);
      if (!response.ok) {
        throw new Error(formatMessage('email.error_loading_templates'));
      }
      return response.json();
    },
    enabled: user?.role !== 'admin' || (user?.role === 'admin' && selectedCompanyId !== undefined)
  });

  // Mutation para salvar configurações SMTP
  const saveConfigMutation = useMutation({
    mutationFn: async (config: SMTPConfig) => {
      
      let requestConfig: any = config;
      
      // Para admin, enviar company_id no body
      if (user?.role === 'admin' && selectedCompanyId) {
        requestConfig = { ...config, company_id: selectedCompanyId };
      }
      
      const response = await apiRequest("POST", "/api/email-config", requestConfig);
      
      if (!response.ok) {
        const error = await response.json();
        throw new Error(error.message || 'Falha ao salvar configurações');
      }
      return response.json();
    },
    onSuccess: () => {
      toast({
        title: "Sucesso",
        description: "Configurações de email salvas com sucesso!",
      });
      setUserMadeChanges(false); // Resetar flag de alterações
      refetchConfig();
    },
    onError: (error: Error) => {
      toast({
        title: "Erro",
        description: error.message,
        variant: "destructive",
      });
    }
  });

  // Mutation para salvar template
  const saveTemplateMutation = useMutation({
    mutationFn: async (template: any) => {
      let requestTemplate = template;
      
      // Para admin, enviar company_id no body
      if (user?.role === 'admin' && selectedCompanyId) {
        requestTemplate = { ...template, company_id: selectedCompanyId };
      }
      
      const response = await apiRequest("POST", "/api/email-templates", requestTemplate);
      if (!response.ok) {
        const error = await response.json();
        throw new Error(error.message || 'Falha ao salvar template');
      }
      return response.json();
    },
    onSuccess: () => {
      toast({
        title: "Sucesso",
        description: "Template salvo com sucesso!",
      });
      refetchTemplates();
      setIsEditingTemplate(false);
      setTemplateForm({
        name: '',
        type: '',
        description: '',
        subject_template: '',
        html_template: '',
        text_template: '',
        is_active: true
      });
    },
    onError: (error: Error) => {
      toast({
        title: "Erro",
        description: error.message,
        variant: "destructive",
      });
    }
  });



  // Mutation para criar templates padrão
  const createDefaultTemplatesMutation = useMutation({
    mutationFn: async () => {
      let body = {};
      
      // Para admin, enviar company_id no body
      if (user?.role === 'admin' && selectedCompanyId) {
        body = { company_id: selectedCompanyId };
      }
      
      const response = await apiRequest("POST", "/api/email-templates/seed-defaults", body);
      if (!response.ok) {
        const error = await response.json();
        throw new Error(error.message || 'Falha ao criar templates padrão');
      }
      return response.json();
    },
    onSuccess: (data) => {
      if (data.created === 0) {
        toast({
          title: "Informação",
          description: data.message,
        });
      } else {
        toast({
          title: "Sucesso",
          description: data.message,
        });
        refetchTemplates();
      }
    },
    onError: (error: Error) => {
      toast({
        title: "Erro",
        description: error.message,
        variant: "destructive",
      });
    }
  });

  // Mutation para atualizar template
  const updateTemplateMutation = useMutation({
    mutationFn: async ({ id, template }: { id: number; template: any }) => {
      let requestTemplate = template;
      
      // Para admin, enviar company_id no body
      if (user?.role === 'admin' && selectedCompanyId) {
        requestTemplate = { ...template, company_id: selectedCompanyId };
      }
      
      const response = await apiRequest("PUT", `/api/email-templates/${id}`, requestTemplate);
      if (!response.ok) {
        const error = await response.json();
        throw new Error(error.message || 'Falha ao atualizar template');
      }
      return response.json();
    },
    onSuccess: () => {
      toast({
        title: "Sucesso",
        description: "Template atualizado com sucesso!",
      });
      refetchTemplates();
      setIsEditingTemplate(false);
      setSelectedTemplate(null);
    },
    onError: (error: Error) => {
      toast({
        title: "Erro",
        description: error.message,
        variant: "destructive",
      });
    }
  });

  // Mutation para deletar template
  const deleteTemplateMutation = useMutation({
    mutationFn: async (id: number) => {
      const response = await apiRequest("DELETE", `/api/email-templates/${id}`);
      if (!response.ok) {
        const error = await response.json();
        throw new Error(error.message || 'Falha ao deletar template');
      }
      return response.json();
    },
    onSuccess: () => {
      toast({
        title: "Sucesso",
        description: "Template deletado com sucesso!",
      });
      refetchTemplates();
    },
    onError: (error: Error) => {
      toast({
        title: "Erro",
        description: error.message,
        variant: "destructive",
      });
    }
  });

  // Função helper para atualizar configuração e marcar alterações
  const updateSMTPConfig = (updates: Partial<SMTPConfig>) => {
    setSmtpConfig(prev => ({ ...prev, ...updates }));
    setUserMadeChanges(true);
  };

  // Atualizar estado quando carregar dados
  useEffect(() => {
    // Só atualizar se o usuário não fez alterações manuais
    if (emailConfig && !userMadeChanges) {
      
      const newConfig = {
        provider: emailConfig.provider || 'smtp',
        host: emailConfig.host || '',
        port: emailConfig.port || 587,
        username: emailConfig.username || '',
        password: emailConfig.password || '',
        api_key: emailConfig.api_key || '',
        from_email: emailConfig.from_email || '',
        from_name: emailConfig.from_name || 'Sistema de Tickets',
        use_tls: emailConfig.use_tls !== false // Garantir que seja boolean
      };
      
      setSmtpConfig(newConfig);
    } else if (emailConfig && userMadeChanges) {
      //
    }
  }, [emailConfig, userMadeChanges]);

  const handleSaveConfig = () => {
    // Validar campos obrigatórios
    if (!smtpConfig.provider || smtpConfig.provider.trim() === '') {
      toast({
        title: "Erro",
        description: "Provedor de email é obrigatório",
        variant: "destructive",
      });
      return;
    }

    if (!smtpConfig.from_email || smtpConfig.from_email.trim() === '') {
      toast({
        title: "Erro",
        description: "Email do remetente é obrigatório",
        variant: "destructive",
      });
      return;
    }

    // Validações específicas por provedor
    if (smtpConfig.provider === 'smtp') {
      // Para SMTP, validar campos específicos
      if (!smtpConfig.host || smtpConfig.host.trim() === '') {
        toast({
          title: "Erro",
          description: "Servidor SMTP é obrigatório",
          variant: "destructive",
        });
        return;
      }

      if (!smtpConfig.username || smtpConfig.username.trim() === '') {
        toast({
          title: "Erro",
          description: "Usuário SMTP é obrigatório",
          variant: "destructive",
        });
        return;
      }

      if (!smtpConfig.password || smtpConfig.password.trim() === '') {
        toast({
          title: "Erro",
          description: "Senha SMTP é obrigatória",
          variant: "destructive",
        });
        return;
      }
    } else {
      // Para provedores de API (Brevo, SendGrid, Mailgun)
      if (!smtpConfig.api_key || smtpConfig.api_key.trim() === '') {
        toast({
          title: "Erro",
          description: "Chave da API é obrigatória",
          variant: "destructive",
        });
        return;
      }
    }

    // Preparar dados para envio, garantindo que não temos valores nulos
    const configToSave: SMTPConfig = {
      provider: smtpConfig.provider,
      host: smtpConfig.host || '',
      port: smtpConfig.port || 587,
      username: smtpConfig.username || '',
      password: smtpConfig.password || '',
      api_key: smtpConfig.api_key || '',
      from_email: smtpConfig.from_email,
      from_name: smtpConfig.from_name || 'Sistema de Tickets',
      use_tls: smtpConfig.use_tls !== false // Garantir que seja boolean
    };

    saveConfigMutation.mutate(configToSave);
  };

  const handleTestConnection = async () => {
    try {
      const response = await apiRequest("POST", "/api/email-config/test", smtpConfig);
      
      if (!response.ok) {
        const error = await response.json();
        throw new Error(error.message || 'Falha no teste de conexão');
      }

      toast({
        title: "Sucesso",
        description: "Teste de conexão realizado com sucesso!",
      });
    } catch (error: any) {
      toast({
        title: "Erro no Teste",
        description: error.message,
        variant: "destructive",
      });
    }
  };

  const handleSaveTemplate = () => {
    if (!templateForm.name || !templateForm.type || !templateForm.subject_template || !templateForm.html_template) {
      toast({
        title: "Erro",
        description: "Preencha todos os campos obrigatórios",
        variant: "destructive",
      });
      return;
    }

    if (selectedTemplate) {
      // Atualizar template existente
      updateTemplateMutation.mutate({
        id: selectedTemplate.id,
        template: templateForm
      });
    } else {
      // Criar novo template
      saveTemplateMutation.mutate(templateForm);
    }
  };

  const handleDeleteTemplate = (templateId: number) => {
    deleteTemplateMutation.mutate(templateId);
  };



  const handleEditTemplate = (template: EmailTemplate) => {
    console.log('Editando template:', template);
    setSelectedTemplate(template);
    setTemplateForm({
      name: template.name,
      type: template.type,
      description: template.description || '',
      subject_template: template.subject_template,
      html_template: template.html_template,
      text_template: template.text_template || '',
      is_active: template.is_active
    });
    setIsEditingTemplate(true);
  };

  const handleNewTemplate = () => {
    setSelectedTemplate(null);
    setTemplateForm({
      name: '',
      type: '',
      description: '',
      subject_template: '',
      html_template: '',
      text_template: '',
      is_active: true
    });
    setIsEditingTemplate(true);
  };

  // Buscar configurações de email
  const { data: emailConfigData } = useQuery({
    queryKey: ['/api/email-config', selectedCompanyId],
    queryFn: async () => {
      const response = await apiRequest("GET", "/api/email-config");
      if (!response.ok) {
        throw new Error(formatMessage('email.error_loading_config'));
      }
      return response.json();
    }
  });

  // Função para gerar dados de exemplo para preview
  const generateSampleData = (templateType: string) => {
    // Buscar cores da empresa atual baseado no tema
    const getCompanyColors = () => {
      // Definir cores baseadas no tema (mesmas do theme-context.tsx)
      const themes = {
        default: {
          primary: '#1c73e8',      // 262 83% 58%
          secondary: '#f0f0f5',    // 220 14.3% 95.9%
          accent: '#e8f4fd',       // 262 83% 96%
          background: '#f4f4f7',   // 0 0% 98%
          text: '#333333'          // 224 71.4% 4.1%
        },
        vix: {
          primary: '#e6b800',      // 45 93% 47%
          secondary: '#f5f2e6',    // 45 20% 95%
          accent: '#f0e6cc',       // 45 50% 90%
          background: '#faf9f2',   // 45 10% 98%
          text: '#262626'          // 45 20% 15%
        },
        oficinaMuda: {
          primary: '#4a2f1a',      // 15 58% 29%
          secondary: '#5a6b4a',    // 86 15% 40%
          accent: '#e6b800',       // 45 84% 60%
          background: '#f7f6f2',   // 45 15% 97%
          text: '#262626'          // 15 45% 15%
        }
      };

      return themes[themeName as keyof typeof themes] || themes.default;
    };

    const companyColors = getCompanyColors();
    
    // Usar nome real da empresa
    let companyName = 'Sistema de Tickets';
    if (user?.role === 'admin' && selectedCompanyId) {
      companyName = companies?.find(c => c.id === selectedCompanyId)?.name || 'Sistema de Tickets';
    } else if (user?.company?.name) {
      companyName = user.company.name;
    }
    
    // Usar configurações reais do SMTP
    const fromName = emailConfigData?.from_name || 'Service Desk - Sistema de Chamados';
    const fromEmail = emailConfigData?.from_email || 'service.desk@vixbrasil.com';

    // Dados base comuns
    const baseData = {
      ticket: {
        id: 123,
        ticket_id: 'TKT-2025-001',
        title: 'Problema com login no sistema',
        description: 'Usuário não consegue acessar o sistema após redefinir senha.',
        status: 'ongoing',
        status_text: 'Em Andamento',
        priority: 'high',
        priority_text: 'Alta',
        assigned_official_name: 'Carlos Oliveira',
        type: 'Suporte Técnico',
        created_at: '2025-01-31T10:30:00Z',
        created_at_formatted: '31/01/2025 10:30',
        updated_at: '2025-01-31T14:45:00Z',
        updated_at_formatted: '31/01/2025 14:45',
        first_response_at_formatted: '31/01/2025 11:15',
        resolved_at: '2025-01-31T15:30:00Z',
        resolved_at_formatted: '31/01/2025 15:30',
        link: 'https://sistema.empresa.com/tickets/123'
      },
      customer: {
        name: 'João Silva',
        email: 'joao.silva@empresa.com',
        phone: '(11) 99999-9999',
        company: 'Empresa ABC Ltda'
      },
      user: {
        name: 'Maria Santos',
        email: 'maria.santos@suporte.com',
        role: 'support',
        role_text: 'Suporte'
      },
      official: {
        name: 'Carlos Oliveira',
        email: 'carlos.oliveira@suporte.com',
        role: 'support',
        role_text: 'Suporte'
      },
      reply: {
        message: 'Olá! Recebemos seu chamado e já estamos trabalhando na solução. Verificamos que o problema está relacionado ao cache do navegador.',
        created_at: '2025-01-31T14:45:00Z',
        created_at_formatted: '31/01/2025 14:45',
        author_name: 'Maria Santos',
        user: {
          name: 'Maria Santos',
          email: 'maria.santos@suporte.com',
          role: 'support',
          role_text: 'Suporte'
        }
      },
      status_change: {
        old_status: 'Novo',
        new_status: 'Em Andamento',
        old_status_text: 'Novo',
        new_status_text: 'Em Andamento',
        created_at_formatted: '31/01/2025 15:00',
        changed_by: {
          name: 'Maria Santos',
          email: 'maria.santos@suporte.com',
          role: 'support',
          role_text: 'Suporte'
        }
      },
      system: {
        base_url: 'https://sistema.empresa.com',
        company_name: companyName,
        support_email: emailConfigData?.from_email || 'service.desk@vixbrasil.com',
        message: 'Mensagem específica do contexto',
        maintenance_start: '',
        maintenance_end: '',
        from_name: fromName,
        from_email: fromEmail,
        colors: companyColors
      },
      // Variáveis de compatibilidade
      company_name: companyName,
      support_email: emailConfigData?.from_email || 'service.desk@vixbrasil.com',
      base_url: 'https://sistema.empresa.com'
    };

    // Dados específicos por tipo de template
    if (templateType === 'system_maintenance') {
      baseData.system.message = 'Informamos que será realizada uma manutenção programada no sistema para melhorias de performance e segurança. Durante este período, o sistema ficará temporariamente indisponível.';
      baseData.system.maintenance_start = '01/02/2025 22:00';
      baseData.system.maintenance_end = '02/02/2025 06:00';
    }

    return baseData;
  };

  // Função para substituir variáveis no template
  const renderTemplateWithSampleData = (template: string, data: any): string => {
    if (!template || typeof template !== 'string') {
      return '';
    }
    
    let rendered = template;
    
    // Substituir variáveis aninhadas como {{ticket.title}} ou {{status_change.changed_by.name}}
    rendered = rendered.replace(/\{\{(\w+)\.(\w+)(?:\.(\w+))?\}\}/g, (match, obj, prop, subProp) => {
      try {
        if (subProp) {
          // Três níveis: {{status_change.changed_by.name}}
          const value = data[obj]?.[prop]?.[subProp];
          return value !== undefined && value !== null ? String(value) : match;
        } else {
          // Dois níveis: {{ticket.title}}
          const value = data[obj]?.[prop];
          return value !== undefined && value !== null ? String(value) : match;
        }
      } catch (e) {
        return match;
      }
    });
    
    // Substituir variáveis simples como {{company_name}}
    rendered = rendered.replace(/\{\{(\w+)\}\}/g, (match, prop) => {
      try {
        const value = data[prop];
        return value !== undefined && value !== null ? String(value) : match;
      } catch (e) {
        return match;
      }
    });
    
    // Decodificar entidades HTML comuns
    rendered = rendered
      .replace(/&lt;/g, '<')
      .replace(/&gt;/g, '>')
      .replace(/&amp;/g, '&')
      .replace(/&quot;/g, '"')
      .replace(/&#39;/g, "'");
    
    return rendered;
  };

  const renderSMTPForm = () => (
    <div className="space-y-6">
      <div>
        <Label>{formatMessage('email.email_provider')}</Label>
        <Select 
          value={smtpConfig.provider} 
          onValueChange={(value: any) => {
            
            const newConfig = { 
              ...smtpConfig, 
              provider: value,
              // Limpar campos não relevantes quando mudar de provedor
              host: value === 'smtp' ? smtpConfig.host : '',
              username: value === 'smtp' ? smtpConfig.username : '',
              password: value === 'smtp' ? smtpConfig.password : '',
              api_key: value !== 'smtp' ? smtpConfig.api_key : ''
            };
            
            setSmtpConfig(newConfig);
            setUserMadeChanges(true); // Marcar que usuário fez alterações
          }}
        >
          <SelectTrigger>
            <SelectValue />
          </SelectTrigger>
          <SelectContent className="z-[9999]">
            {PROVIDERS.map(provider => (
              <SelectItem key={provider.value} value={provider.value}>
                {formatMessage(provider.labelKey)}
              </SelectItem>
            ))}
          </SelectContent>
        </Select>
      </div>

      <div className="grid grid-cols-1 md:grid-cols-2 gap-4">
        <div>
          <Label>{formatMessage('email.sender_email')}</Label>
          <Input
            type="email"
            value={smtpConfig.from_email || ''}
            onChange={(e) => updateSMTPConfig({ from_email: e.target.value })}
            placeholder="noreply@empresa.com"
          />
        </div>
        <div>
          <Label>{formatMessage('email.sender_name')}</Label>
          <Input
            value={smtpConfig.from_name || ''}
            onChange={(e) => updateSMTPConfig({ from_name: e.target.value })}
            placeholder="Sistema de Tickets"
          />
        </div>
      </div>

      {smtpConfig.provider === 'smtp' && (
<<<<<<< HEAD
        <div className="space-y-4 p-4 border rounded-lg bg-gray-50">
          <h4 className="font-medium">{formatMessage('email.smtp_configuration')}</h4>
=======
        <div className="space-y-4 p-4 border border-border rounded-lg bg-muted">
          <h4 className="font-medium">Configurações SMTP</h4>
>>>>>>> 8f64df8b
          <div className="grid grid-cols-1 md:grid-cols-2 gap-4">
            <div>
              <Label>{formatMessage('email.smtp_server')}</Label>
              <Input
                value={smtpConfig.host || ''}
                onChange={(e) => setSmtpConfig(prev => ({ ...prev, host: e.target.value }))}
                placeholder="smtp.gmail.com"
              />
            </div>
            <div>
              <Label>{formatMessage('email.port')}</Label>
              <Input
                type="number"
                value={smtpConfig.port || 587}
                onChange={(e) => setSmtpConfig(prev => ({ ...prev, port: parseInt(e.target.value) || 587 }))}
              />
            </div>
            <div>
              <Label>{formatMessage('email.username')}</Label>
              <Input
                value={smtpConfig.username || ''}
                onChange={(e) => setSmtpConfig(prev => ({ ...prev, username: e.target.value }))}
                placeholder="seu-email@gmail.com"
              />
            </div>
            <div>
              <Label>{formatMessage('email.password')}</Label>
              <Input
                type="password"
                value={smtpConfig.password || ''}
                onChange={(e) => setSmtpConfig(prev => ({ ...prev, password: e.target.value }))}
                placeholder="sua-senha-de-app"
              />
            </div>
          </div>
          <div className="flex items-center space-x-2">
            <Switch
              checked={smtpConfig.use_tls === true}
              onCheckedChange={(checked) => setSmtpConfig(prev => ({ ...prev, use_tls: checked }))}
            />
            <Label>{formatMessage('email.use_tls_ssl')}</Label>
          </div>
        </div>
      )}

      {smtpConfig.provider !== 'smtp' && (
<<<<<<< HEAD
        <div className="p-4 border rounded-lg bg-blue-50">
          <h4 className="font-medium mb-3 text-blue-800">
            {formatMessage('email.api_configuration')} {PROVIDERS.find(p => p.value === smtpConfig.provider) && formatMessage(PROVIDERS.find(p => p.value === smtpConfig.provider)!.labelKey)}
=======
        <div className="p-4 border border-border rounded-lg bg-primary/10">
          <h4 className="font-medium mb-3 text-primary">
            Configuração da API {PROVIDERS.find(p => p.value === smtpConfig.provider)?.label}
>>>>>>> 8f64df8b
          </h4>
          <div className="space-y-3">
            <div>
              <Label>{formatMessage('email.api_key')}</Label>
              <Input
                type="password"
                value={smtpConfig.api_key || ''}
                onChange={(e) => updateSMTPConfig({ api_key: e.target.value })}
                placeholder={formatMessage('email.api_key_placeholder', { provider: PROVIDERS.find(p => p.value === smtpConfig.provider) && formatMessage(PROVIDERS.find(p => p.value === smtpConfig.provider)!.labelKey) })}
              />
            </div>
            {smtpConfig.provider === 'brevo' && (
              <div className="text-sm text-primary bg-primary/10 p-3 rounded">
                💡 <strong>Brevo (SendinBlue):</strong> Você pode encontrar sua chave de API em: 
                Configurações → Chaves da API → Criar uma nova chave
              </div>
            )}
            {smtpConfig.provider === 'sendgrid' && (
              <div className="text-sm text-primary bg-primary/10 p-3 rounded">
                💡 <strong>SendGrid:</strong> Crie uma chave de API em: 
                Settings → API Keys → Create API Key
              </div>
            )}
            {smtpConfig.provider === 'mailgun' && (
              <div className="text-sm text-primary bg-primary/10 p-3 rounded">
                💡 <strong>Mailgun:</strong> Encontre sua chave de API em: 
                Settings → API Keys → Private API key
              </div>
            )}
          </div>
        </div>
      )}

      <div className="flex gap-3">
        <Button 
          onClick={handleSaveConfig}
          disabled={saveConfigMutation.isPending}
        >
          {saveConfigMutation.isPending ? (
            <>
              <Loader2 className="mr-2 h-4 w-4 animate-spin" />
              {formatMessage('email.saving')}
            </>
          ) : (
            <>
              <Settings className="mr-2 h-4 w-4" />
              {formatMessage('email.save_settings')}
            </>
          )}
        </Button>
        
        <Button 
          variant="outline" 
          onClick={handleTestConnection}
          disabled={!smtpConfig.from_email}
        >
          <TestTube className="mr-2 h-4 w-4" />
          {formatMessage('email.test_connection')}
        </Button>
      </div>
    </div>
  );

  const renderTemplatesList = () => (
    <div className="space-y-4">
      <div className="flex justify-between items-center">
        <h3 className="text-lg font-medium">{formatMessage('email.email_templates')}</h3>
        <div className="flex gap-2">
          <Button 
            variant="outline" 
            onClick={() => setShowVariablesDoc(true)}
          >
            {formatMessage('email.variables_documentation')}
          </Button>



          <Button 
            variant="outline"
            onClick={() => createDefaultTemplatesMutation.mutate()}
            disabled={createDefaultTemplatesMutation.isPending}
          >
            {createDefaultTemplatesMutation.isPending ? (
              <>
                <Loader2 className="mr-2 h-4 w-4 animate-spin" />
                {formatMessage('email.creating')}
              </>
            ) : (
              <>
                <FileText className="mr-2 h-4 w-4" />
                {formatMessage('email.create_default_templates')}
              </>
            )}
          </Button>
          <Button onClick={handleNewTemplate}>
            <Plus className="mr-2 h-4 w-4" />
            {formatMessage('email.new_template')}
          </Button>
        </div>
      </div>

      {isLoadingTemplates ? (
        <div className="flex items-center justify-center p-8">
          <Loader2 className="h-8 w-8 animate-spin" />
          <span className="ml-2">{formatMessage('email.loading_templates')}</span>
        </div>
      ) : (
        <div className="grid gap-4">
          {emailTemplates?.map((template) => (
            <Card key={template.id} className="hover:shadow-md transition-shadow">
              <CardContent className="p-4">
                <div className="flex items-start justify-between">
                  <div className="flex-1">
                    <div className="flex items-center gap-2 mb-2">
                      <h4 className="font-medium">{template.name}</h4>
                      <Badge variant={template.is_active ? "default" : "secondary"}>
                        {template.is_active ? formatMessage('email.active') : formatMessage('email.inactive')}
                      </Badge>
                      {template.is_default && (
                        <Badge variant="outline">{formatMessage('email.default')}</Badge>
                      )}
                    </div>
<<<<<<< HEAD
                    <p className="text-sm text-gray-600 mb-2">
                      {formatMessage('email.type')}: {EMAIL_TEMPLATE_TYPES.find(t => t.value === template.type) ? formatMessage(EMAIL_TEMPLATE_TYPES.find(t => t.value === template.type)!.labelKey) : ''}
=======
                    <p className="text-sm text-muted-foreground mb-2">
                      Tipo: {EMAIL_TEMPLATE_TYPES.find(t => t.value === template.type)?.label}
>>>>>>> 8f64df8b
                    </p>
                    {template.description && (
                      <p className="text-sm text-muted-foreground">{template.description}</p>
                    )}
                  </div>
                  <div className="flex gap-2">
                    <Button
                      variant="ghost"
                      size="sm"
                      onClick={() => setSelectedTemplate(template)}
                    >
                      <Eye className="h-4 w-4" />
                    </Button>
                    <Button
                      variant="ghost"
                      size="sm"
                      onClick={() => handleEditTemplate(template)}
                    >
                      <Edit3 className="h-4 w-4" />
                    </Button>
                    <AlertDialog>
                      <AlertDialogTrigger asChild>
                        <Button
                          variant="ghost"
                          size="sm"
                          className="text-destructive hover:text-destructive/90"
                        >
                          <Trash2 className="h-4 w-4" />
                        </Button>
                      </AlertDialogTrigger>
                      <AlertDialogContent>
                        <AlertDialogHeader>
                          <AlertDialogTitle>Confirmar Exclusão</AlertDialogTitle>
                          <AlertDialogDescription>
                            Tem certeza que deseja excluir o template "{template.name}"? Esta ação não pode ser desfeita.
                          </AlertDialogDescription>
                        </AlertDialogHeader>
                        <AlertDialogFooter>
                          <AlertDialogCancel>Cancelar</AlertDialogCancel>
                          <AlertDialogAction
                            onClick={() => handleDeleteTemplate(template.id)}
                            className="bg-destructive hover:bg-destructive/90"
                          >
                            Excluir
                          </AlertDialogAction>
                        </AlertDialogFooter>
                      </AlertDialogContent>
                    </AlertDialog>
                  </div>
                </div>
              </CardContent>
            </Card>
          ))}
        </div>
      )}
    </div>
  );

  return (
    <div className="space-y-6">
      <Tabs defaultValue="smtp" className="w-full">
        <TabsList className="w-full justify-start">
          <TabsTrigger value="smtp" className="flex items-center gap-2">
            <Settings className="h-4 w-4" />
            {formatMessage('email.smtp_settings')}
          </TabsTrigger>
          <TabsTrigger value="templates" className="flex items-center gap-2">
            <Mail className="h-4 w-4" />
            {formatMessage('email.email_templates')}
          </TabsTrigger>
        </TabsList>

        <TabsContent value="smtp">
          <Card>
            <CardHeader>
              <CardTitle>{formatMessage('email.email_settings')}</CardTitle>
              <CardDescription>
                {formatMessage('email.email_settings_description')}
              </CardDescription>
            </CardHeader>
            <CardContent>
              {/* Dropdown de seleção de empresa para admin */}
              {user?.role === 'admin' && (
                <div className="mb-6 p-4 border border-border rounded-lg bg-primary/10">
                  <div className="flex items-center gap-2 mb-2">
<<<<<<< HEAD
                    <Building2 className="h-4 w-4 text-blue-600" />
                    <Label className="text-sm font-medium text-blue-800">
                      {formatMessage('email.select_company')}
=======
                    <Building2 className="h-4 w-4 text-primary" />
                    <Label className="text-sm font-medium text-primary">
                      Selecionar Empresa
>>>>>>> 8f64df8b
                    </Label>
                  </div>
                  <Select 
                    value={selectedCompanyId?.toString() || ''} 
                    onValueChange={(value) => {
                      setSelectedCompanyId(value ? parseInt(value) : undefined);
                      setUserMadeChanges(false); // Reset alterações quando trocar empresa
                    }}
                    disabled={isLoadingCompanies}
                  >
                    <SelectTrigger className="w-full">
                      <SelectValue 
                        placeholder={isLoadingCompanies ? formatMessage('email.loading_companies') : formatMessage('email.select_company_placeholder')} 
                      />
                    </SelectTrigger>
                    <SelectContent className="z-[9999]">
                      {companies?.map(company => (
                        <SelectItem key={company.id} value={company.id.toString()}>
                          {company.name}
                        </SelectItem>
                      ))}
                    </SelectContent>
                  </Select>
<<<<<<< HEAD
                  <p className="text-xs text-blue-600 mt-1">
                    {formatMessage('email.email_settings_company_specific')}
=======
                  <p className="text-xs text-primary mt-1">
                    Configurações de email são específicas por empresa
>>>>>>> 8f64df8b
                  </p>
                </div>
              )}

              {/* Mensagem para admin que ainda não selecionou empresa */}
              {user?.role === 'admin' && !selectedCompanyId && (
<<<<<<< HEAD
                <div className="text-center text-neutral-500 p-8 rounded-md border border-dashed">
                  <Building2 className="h-12 w-12 mx-auto mb-4 text-neutral-400" />
                  <p className="text-lg font-medium mb-2">{formatMessage('email.select_company_first')}</p>
=======
                <div className="text-center text-muted-foreground p-8 rounded-md border border-dashed">
                  <Building2 className="h-12 w-12 mx-auto mb-4 text-muted-foreground/60" />
                  <p className="text-lg font-medium mb-2">Selecione uma empresa</p>
>>>>>>> 8f64df8b
                  <p className="text-sm">
                    {formatMessage('email.select_company_description')}
                  </p>
                </div>
              )}

              {/* Conteúdo principal - só mostra se não for admin ou se admin já selecionou empresa */}
              {(user?.role !== 'admin' || selectedCompanyId) && (
                <>
                  {isLoadingConfig ? (
                    <div className="flex items-center justify-center p-8">
                      <Loader2 className="h-8 w-8 animate-spin" />
                      <span className="ml-2">{formatMessage('email.loading_settings')}</span>
                    </div>
                  ) : (
                    renderSMTPForm()
                  )}
                </>
              )}
            </CardContent>
          </Card>
        </TabsContent>

        <TabsContent value="templates">
          <Card>
            <CardHeader>
              <CardTitle>{formatMessage('email.email_templates')}</CardTitle>
              <CardDescription>
                {formatMessage('email.email_templates_description')}
              </CardDescription>
            </CardHeader>
            <CardContent>
              {/* Dropdown de seleção de empresa para admin */}
              {user?.role === 'admin' && (
                <div className="mb-6 p-4 border border-border rounded-lg bg-primary/10">
                  <div className="flex items-center gap-2 mb-2">
<<<<<<< HEAD
                    <Building2 className="h-4 w-4 text-blue-600" />
                    <Label className="text-sm font-medium text-blue-800">
                      {formatMessage('email.select_company')}
=======
                    <Building2 className="h-4 w-4 text-primary" />
                    <Label className="text-sm font-medium text-primary">
                      Selecionar Empresa
>>>>>>> 8f64df8b
                    </Label>
                  </div>
                  <Select 
                    value={selectedCompanyId?.toString() || ''} 
                    onValueChange={(value) => setSelectedCompanyId(value ? parseInt(value) : undefined)}
                    disabled={isLoadingCompanies}
                  >
                    <SelectTrigger className="w-full">
                      <SelectValue 
                        placeholder={isLoadingCompanies ? formatMessage('email.loading_companies') : formatMessage('email.select_company_placeholder')} 
                      />
                    </SelectTrigger>
                    <SelectContent className="z-[9999]">
                      {companies?.map(company => (
                        <SelectItem key={company.id} value={company.id.toString()}>
                          {company.name}
                        </SelectItem>
                      ))}
                    </SelectContent>
                  </Select>
                  <p className="text-xs text-primary mt-1">
                    Templates de email são específicos por empresa
                  </p>
                </div>
              )}

              {/* Mensagem para admin que ainda não selecionou empresa */}
              {user?.role === 'admin' && !selectedCompanyId && (
                <div className="text-center text-muted-foreground p-8 rounded-md border border-dashed">
                  <Building2 className="h-12 w-12 mx-auto mb-4 text-muted-foreground/60" />
                  <p className="text-lg font-medium mb-2">Selecione uma empresa</p>
                  <p className="text-sm">
                    Para gerenciar templates de email, primeiro selecione a empresa desejada.
                  </p>
                </div>
              )}

              {/* Conteúdo principal - só mostra se não for admin ou se admin já selecionou empresa */}
              {(user?.role !== 'admin' || selectedCompanyId) && renderTemplatesList()}
            </CardContent>
          </Card>
        </TabsContent>
      </Tabs>

      {/* Dialog para visualizar template */}
      {selectedTemplate && (
        <Dialog open={!!selectedTemplate} onOpenChange={() => setSelectedTemplate(null)}>
          <DialogContent className="max-w-4xl max-h-[80vh] overflow-y-auto">
            <DialogHeader>
              <div className="flex items-center justify-between">
                <div>
                  <DialogTitle>{selectedTemplate.name}</DialogTitle>
                  <DialogDescription>
                    Template do tipo: {EMAIL_TEMPLATE_TYPES.find(t => t.value === selectedTemplate.type) ? formatMessage(EMAIL_TEMPLATE_TYPES.find(t => t.value === selectedTemplate.type)!.labelKey) : ''}
                  </DialogDescription>
                </div>
                <div className="flex gap-2">
                  <Button
                    variant={previewMode === 'visual' ? 'default' : 'outline'}
                    size="sm"
                    onClick={() => setPreviewMode('visual')}
                  >
                    <Monitor className="h-4 w-4 mr-1" />
                    Preview
                  </Button>
                  <Button
                    variant={previewMode === 'code' ? 'default' : 'outline'}
                    size="sm"
                    onClick={() => setPreviewMode('code')}
                  >
                    <Code className="h-4 w-4 mr-1" />
                    Código
                  </Button>
                </div>
              </div>
            </DialogHeader>
            <div className="space-y-4">
              <div>
                <Label className="font-medium">Assunto</Label>
                <div className="mt-1 p-3 bg-muted rounded border">
                  {previewMode === 'visual' ? (
                    <span className="text-sm">
                      {renderTemplateWithSampleData(
                        selectedTemplate.subject_template, 
                        generateSampleData(selectedTemplate.type)
                      )}
                    </span>
                  ) : (
                    <code className="text-sm">{selectedTemplate.subject_template}</code>
                  )}
                </div>
              </div>
              
              {previewMode === 'visual' ? (
                <div>
                  <Label className="font-medium">Preview do Email</Label>
                  <div className="mt-1 border border-border rounded-lg bg-card">
                    <div className="p-4 border-b bg-muted rounded-t-lg">
                      <div className="text-sm text-muted-foreground">
                        <strong>De:</strong> {(() => {
                          const sampleData = generateSampleData(selectedTemplate.type);
                          return `${sampleData.system.from_name} <${sampleData.system.from_email}>`;
                        })()}<br/>
                        <strong>Para:</strong> joao.silva@empresa.com<br/>
                        <strong>Assunto:</strong> {renderTemplateWithSampleData(
                          selectedTemplate.subject_template, 
                          generateSampleData(selectedTemplate.type)
                        )}
                      </div>
                    </div>
                    <div 
                      className="p-4 max-h-96 overflow-y-auto"
                      dangerouslySetInnerHTML={{
                        __html: renderTemplateWithSampleData(
                          selectedTemplate.html_template,
                          generateSampleData(selectedTemplate.type)
                        )
                      }}
                    />
                  </div>
                  <div className="mt-2 p-2 bg-primary/10 rounded text-xs text-primary">
                    💡 Este é um preview com dados de exemplo. As variáveis serão substituídas pelos dados reais quando o email for enviado.
                  </div>
                </div>
              ) : (
                <>
                  <div>
                    <Label className="font-medium">Conteúdo HTML</Label>
                    <Textarea 
                      value={selectedTemplate.html_template} 
                      readOnly 
                      className="h-32 font-mono text-xs"
                    />
                  </div>
                  {selectedTemplate.text_template && (
                    <div>
                      <Label className="font-medium">Conteúdo Texto</Label>
                      <Textarea 
                        value={selectedTemplate.text_template} 
                        readOnly 
                        className="h-24 font-mono text-xs"
                      />
                    </div>
                  )}
                </>
              )}
              
              {/* Seção de Variáveis Disponíveis */}
              <div>
                <Label className="font-medium">Variáveis Disponíveis para este Tipo</Label>
                <div className="mt-1 p-3 bg-muted rounded border text-xs">
                  {(() => {
                    const availableVars = getVariablesByTemplateType(selectedTemplate.type);
                    if (availableVars.length === 0) {
                      return <span className="text-muted-foreground">Nenhuma variável específica para este tipo</span>;
                    }
                    
                    return (
                      <div className="grid grid-cols-1 gap-3">
                        {Object.entries(AVAILABLE_VARIABLES).map(([category, info]) => {
                          const categoryVars = info.variables.filter(v => 
                            availableVars.includes(v.key)
                          );
                          
                          if (categoryVars.length === 0) return null;
                          
                          return (
                            <div key={category}>
                              <h4 className="font-medium text-muted-foreground mb-2">{info.label}</h4>
                              <div className="grid grid-cols-1 md:grid-cols-2 gap-2">
                                {categoryVars.map((variable) => (
                                  <div key={variable.key} className="bg-card p-2 rounded border border-border">
                                    <code className="text-primary font-medium">
                                      {"{{"}{variable.key}{"}}"}
                                    </code>
                                    <div className="text-muted-foreground text-xs mt-1">
                                      {variable.description}
                                    </div>
                                  </div>
                                ))}
                              </div>
                            </div>
                          );
                        })}
                      </div>
                    );
                  })()}
                </div>
              </div>
            </div>
            <DialogFooter>
              <Button variant="outline" onClick={() => setSelectedTemplate(null)}>
                Fechar
              </Button>
            </DialogFooter>
          </DialogContent>
        </Dialog>
      )}

      {/* Dialog para editar/criar template */}
              <Dialog open={isEditingTemplate} onOpenChange={(open) => {
          console.log('Dialog estado:', open, 'templateForm:', templateForm);
          setIsEditingTemplate(open);
        }}>
          <DialogContent className="max-w-4xl max-h-[80vh] overflow-y-auto">
          <DialogHeader>
            <DialogTitle>
              {selectedTemplate ? formatMessage('email.edit_template') : formatMessage('email.new_template')}
            </DialogTitle>
            <DialogDescription>
              {formatMessage('email.template_configuration_description')}
            </DialogDescription>
          </DialogHeader>
          <div className="space-y-4">
            <div className="grid grid-cols-1 md:grid-cols-2 gap-4">
              <div>
                <Label>{formatMessage('email.template_name')}</Label>
                <Input
                  value={templateForm.name || ''}
                  onChange={(e) => setTemplateForm(prev => ({ ...prev, name: e.target.value }))}
                  placeholder={formatMessage('email.template_name_placeholder')}
                />
              </div>
              <div>
                <Label>{formatMessage('email.template_type_label')}</Label>
                <Select 
                  value={templateForm.type || ''} 
                  onValueChange={(value) => {
                    console.log('Select onValueChange chamado com:', value);
                    setTemplateForm(prev => ({ ...prev, type: value }));
                  }}
                  onOpenChange={(open) => {
                    console.log('Select onOpenChange chamado com:', open);
                  }}
                >
                  {(() => { console.log('Renderizando Select com value:', templateForm.type); return null; })()}
                  <SelectTrigger>
                    <SelectValue placeholder={formatMessage('email.select_template_type')} />
                  </SelectTrigger>
                  <SelectContent className="z-[99999] relative" position="popper" side="bottom" align="start">
                    {EMAIL_TEMPLATE_TYPES.map(type => (
                      <SelectItem key={type.value} value={type.value}>
                        {formatMessage(type.labelKey)}
                      </SelectItem>
                    ))}
                  </SelectContent>
                </Select>
              </div>
            </div>
            
            <div>
              <Label>{formatMessage('email.template_description')}</Label>
              <Input
                value={templateForm.description || ''}
                onChange={(e) => setTemplateForm(prev => ({ ...prev, description: e.target.value }))}
                placeholder={formatMessage('email.template_description_placeholder')}
              />
            </div>

            <div>
              <Label>{formatMessage('email.email_subject')}</Label>
              <Input
                value={templateForm.subject_template || ''}
                onChange={(e) => setTemplateForm(prev => ({ ...prev, subject_template: e.target.value }))}
                placeholder={formatMessage('email.email_subject_placeholder')}
              />
            </div>

            <div>
              <Label>{formatMessage('email.html_content')}</Label>
              <Textarea
                value={templateForm.html_template || ''}
                onChange={(e) => setTemplateForm(prev => ({ ...prev, html_template: e.target.value }))}
                onFocus={() => console.log('Campo HTML focado')}
                onClick={() => console.log('Campo HTML clicado')}
                placeholder={formatMessage('email.html_content_placeholder')}
                className="h-40 font-mono text-xs"
                disabled={false}
                readOnly={false}
                style={{ pointerEvents: 'auto' }}
              />
<<<<<<< HEAD
              <div className="mt-2 p-2 bg-blue-50 rounded text-xs text-blue-700">
                💡 {formatMessage('email.template_tip')}
=======
              <div className="mt-2 p-2 bg-primary/10 rounded text-xs text-primary">
                💡 Dica: Use variáveis como {`{{ticket.title}}`}, {`{{customer.name}}`}, {`{{ticket.ticket_id}}`}, {`{{user.name}}`}, etc. 
                Você pode ver um preview do template após salvá-lo.
>>>>>>> 8f64df8b
              </div>
            </div>

            {/* Documentação de Variáveis Disponíveis */}
            {templateForm.type && (
<<<<<<< HEAD
              <div className="border rounded-lg p-4 bg-gray-50">
                <h4 className="font-medium text-gray-800 mb-3">
                  📋 {formatMessage('email.available_variables_for')} "{EMAIL_TEMPLATE_TYPES.find(t => t.value === templateForm.type) ? formatMessage(EMAIL_TEMPLATE_TYPES.find(t => t.value === templateForm.type)!.labelKey) : ''}"
=======
              <div className="border border-border rounded-lg p-4 bg-muted">
                <h4 className="font-medium text-foreground mb-3">
                  📋 Variáveis Disponíveis para "{EMAIL_TEMPLATE_TYPES.find(t => t.value === templateForm.type)?.label}"
>>>>>>> 8f64df8b
                </h4>
                <div className="max-h-32 overflow-y-auto">
                  <div className="grid grid-cols-1 md:grid-cols-2 gap-2 text-xs">
                    {getVariablesByTemplateType(templateForm.type).map((variable) => {
                      const variableInfo = Object.values(AVAILABLE_VARIABLES)
                        .flatMap(category => category.variables)
                        .find(v => v.key === variable);
                      
                      return (
                        <div key={variable} className="bg-card p-2 rounded border border-border">
                          <code className="text-primary font-medium">
                            {"{{"}{variable}{"}}"}
                          </code>
                          {variableInfo && (
                            <div className="text-muted-foreground text-xs mt-1">
                              {variableInfo.description}
                            </div>
                          )}
                        </div>
                      );
                    })}
                  </div>
                </div>
              </div>
            )}

            <div>
              <Label>{formatMessage('email.text_content_optional')}</Label>
              <Textarea
                value={templateForm.text_template || ''}
                onChange={(e) => setTemplateForm(prev => ({ ...prev, text_template: e.target.value }))}
                placeholder={formatMessage('email.text_content_placeholder')}
                className="h-24 font-mono text-xs"
              />
            </div>

            <div className="flex items-center space-x-2">
              <Label htmlFor="template-active">{formatMessage('email.template_active')}</Label>
              <Switch
                id="template-active"
                checked={templateForm.is_active === true}
                onCheckedChange={(checked) => setTemplateForm(prev => ({ ...prev, is_active: checked }))}
              />
            </div>
          </div>
          <DialogFooter>
            <Button variant="outline" onClick={() => setIsEditingTemplate(false)}>
              {formatMessage('email.cancel')}
            </Button>
            <Button 
              onClick={handleSaveTemplate}
              disabled={saveTemplateMutation.isPending || updateTemplateMutation.isPending}
            >
              {(saveTemplateMutation.isPending || updateTemplateMutation.isPending) ? (
                <>
                  <Loader2 className="mr-2 h-4 w-4 animate-spin" />
                  {formatMessage('email.saving')}
                </>
              ) : (
                formatMessage('email.save_template')
              )}
            </Button>
          </DialogFooter>
        </DialogContent>
      </Dialog>

      {/* Dialog de Documentação de Variáveis */}
      <Dialog open={showVariablesDoc} onOpenChange={setShowVariablesDoc}>
        <DialogContent className="max-w-4xl max-h-[80vh] overflow-y-auto">
          <DialogHeader>
            <DialogTitle>📋 {formatMessage('email.complete_variables_documentation')}</DialogTitle>
            <DialogDescription>
              {formatMessage('email.all_available_variables')}
            </DialogDescription>
          </DialogHeader>
          <div className="space-y-6">
            {Object.entries(AVAILABLE_VARIABLES).map(([category, info]) => (
              <div key={category} className="border border-border rounded-lg p-4">
                <h3 className="font-semibold text-lg mb-3 text-foreground">{info.label}</h3>
                <div className="grid grid-cols-1 md:grid-cols-2 gap-3">
                  {info.variables.map((variable) => (
                    <div key={variable.key} className="bg-muted p-3 rounded border">
                      <code className="text-primary font-bold text-sm">
                        {"{{"}{variable.key}{"}}"}
                      </code>
                      <div className="text-muted-foreground text-sm mt-2">
                        {variable.description}
                      </div>
                    </div>
                  ))}
                </div>
              </div>
            ))}
            
<<<<<<< HEAD
            <div className="border rounded-lg p-4 bg-blue-50">
              <h3 className="font-semibold text-lg mb-3 text-blue-800">💡 {formatMessage('email.usage_tips')}</h3>
              <ul className="text-sm text-blue-700 space-y-1">
                <li>• {formatMessage('email.usage_tip_1')}</li>
                <li>• {formatMessage('email.usage_tip_2')}</li>
                <li>• {formatMessage('email.usage_tip_3')}</li>
                <li>• {formatMessage('email.usage_tip_4')}</li>
                <li>• {formatMessage('email.usage_tip_5')}</li>
=======
            <div className="border border-border rounded-lg p-4 bg-primary/10">
              <h3 className="font-semibold text-lg mb-3 text-primary">💡 Dicas de Uso</h3>
              <ul className="text-sm text-primary space-y-1">
                <li>• Use as variáveis exatamente como mostrado, incluindo as chaves duplas</li>
                <li>• Nem todas as variáveis estão disponíveis para todos os tipos de template</li>
                <li>• O sistema substitui automaticamente as variáveis pelos valores reais</li>
                <li>• Use o Preview para ver como o email ficará com dados de exemplo</li>
                <li>• Variáveis não encontradas aparecerão como texto literal no email</li>
>>>>>>> 8f64df8b
              </ul>
            </div>
          </div>
          <DialogFooter>
            <Button onClick={() => setShowVariablesDoc(false)}>
              {formatMessage('email.close')}
            </Button>
          </DialogFooter>
        </DialogContent>
      </Dialog>
    </div>
  );
}




<|MERGE_RESOLUTION|>--- conflicted
+++ resolved
@@ -1046,13 +1046,8 @@
       </div>
 
       {smtpConfig.provider === 'smtp' && (
-<<<<<<< HEAD
-        <div className="space-y-4 p-4 border rounded-lg bg-gray-50">
+        <div className="space-y-4 p-4 border border-border rounded-lg bg-muted">
           <h4 className="font-medium">{formatMessage('email.smtp_configuration')}</h4>
-=======
-        <div className="space-y-4 p-4 border border-border rounded-lg bg-muted">
-          <h4 className="font-medium">Configurações SMTP</h4>
->>>>>>> 8f64df8b
           <div className="grid grid-cols-1 md:grid-cols-2 gap-4">
             <div>
               <Label>{formatMessage('email.smtp_server')}</Label>
@@ -1099,15 +1094,9 @@
       )}
 
       {smtpConfig.provider !== 'smtp' && (
-<<<<<<< HEAD
-        <div className="p-4 border rounded-lg bg-blue-50">
-          <h4 className="font-medium mb-3 text-blue-800">
-            {formatMessage('email.api_configuration')} {PROVIDERS.find(p => p.value === smtpConfig.provider) && formatMessage(PROVIDERS.find(p => p.value === smtpConfig.provider)!.labelKey)}
-=======
         <div className="p-4 border border-border rounded-lg bg-primary/10">
           <h4 className="font-medium mb-3 text-primary">
-            Configuração da API {PROVIDERS.find(p => p.value === smtpConfig.provider)?.label}
->>>>>>> 8f64df8b
+            {formatMessage('email.api_configuration')} {PROVIDERS.find(p => p.value === smtpConfig.provider) && formatMessage(PROVIDERS.find(p => p.value === smtpConfig.provider)!.labelKey)}
           </h4>
           <div className="space-y-3">
             <div>
@@ -1230,13 +1219,8 @@
                         <Badge variant="outline">{formatMessage('email.default')}</Badge>
                       )}
                     </div>
-<<<<<<< HEAD
-                    <p className="text-sm text-gray-600 mb-2">
+                    <p className="text-sm text-muted-foreground mb-2">
                       {formatMessage('email.type')}: {EMAIL_TEMPLATE_TYPES.find(t => t.value === template.type) ? formatMessage(EMAIL_TEMPLATE_TYPES.find(t => t.value === template.type)!.labelKey) : ''}
-=======
-                    <p className="text-sm text-muted-foreground mb-2">
-                      Tipo: {EMAIL_TEMPLATE_TYPES.find(t => t.value === template.type)?.label}
->>>>>>> 8f64df8b
                     </p>
                     {template.description && (
                       <p className="text-sm text-muted-foreground">{template.description}</p>
@@ -1322,15 +1306,9 @@
               {user?.role === 'admin' && (
                 <div className="mb-6 p-4 border border-border rounded-lg bg-primary/10">
                   <div className="flex items-center gap-2 mb-2">
-<<<<<<< HEAD
-                    <Building2 className="h-4 w-4 text-blue-600" />
-                    <Label className="text-sm font-medium text-blue-800">
-                      {formatMessage('email.select_company')}
-=======
                     <Building2 className="h-4 w-4 text-primary" />
                     <Label className="text-sm font-medium text-primary">
-                      Selecionar Empresa
->>>>>>> 8f64df8b
+                      {formatMessage('email.select_company')}
                     </Label>
                   </div>
                   <Select 
@@ -1354,28 +1332,17 @@
                       ))}
                     </SelectContent>
                   </Select>
-<<<<<<< HEAD
-                  <p className="text-xs text-blue-600 mt-1">
+                  <p className="text-xs text-primary mt-1">
                     {formatMessage('email.email_settings_company_specific')}
-=======
-                  <p className="text-xs text-primary mt-1">
-                    Configurações de email são específicas por empresa
->>>>>>> 8f64df8b
                   </p>
                 </div>
               )}
 
               {/* Mensagem para admin que ainda não selecionou empresa */}
               {user?.role === 'admin' && !selectedCompanyId && (
-<<<<<<< HEAD
-                <div className="text-center text-neutral-500 p-8 rounded-md border border-dashed">
-                  <Building2 className="h-12 w-12 mx-auto mb-4 text-neutral-400" />
-                  <p className="text-lg font-medium mb-2">{formatMessage('email.select_company_first')}</p>
-=======
                 <div className="text-center text-muted-foreground p-8 rounded-md border border-dashed">
                   <Building2 className="h-12 w-12 mx-auto mb-4 text-muted-foreground/60" />
-                  <p className="text-lg font-medium mb-2">Selecione uma empresa</p>
->>>>>>> 8f64df8b
+                  <p className="text-lg font-medium mb-2">{formatMessage('email.select_company_first')}</p>
                   <p className="text-sm">
                     {formatMessage('email.select_company_description')}
                   </p>
@@ -1412,15 +1379,9 @@
               {user?.role === 'admin' && (
                 <div className="mb-6 p-4 border border-border rounded-lg bg-primary/10">
                   <div className="flex items-center gap-2 mb-2">
-<<<<<<< HEAD
-                    <Building2 className="h-4 w-4 text-blue-600" />
-                    <Label className="text-sm font-medium text-blue-800">
-                      {formatMessage('email.select_company')}
-=======
                     <Building2 className="h-4 w-4 text-primary" />
                     <Label className="text-sm font-medium text-primary">
-                      Selecionar Empresa
->>>>>>> 8f64df8b
+                      {formatMessage('email.select_company')}
                     </Label>
                   </div>
                   <Select 
@@ -1702,28 +1663,16 @@
                 readOnly={false}
                 style={{ pointerEvents: 'auto' }}
               />
-<<<<<<< HEAD
-              <div className="mt-2 p-2 bg-blue-50 rounded text-xs text-blue-700">
+              <div className="mt-2 p-2 bg-primary/10 rounded text-xs text-primary">
                 💡 {formatMessage('email.template_tip')}
-=======
-              <div className="mt-2 p-2 bg-primary/10 rounded text-xs text-primary">
-                💡 Dica: Use variáveis como {`{{ticket.title}}`}, {`{{customer.name}}`}, {`{{ticket.ticket_id}}`}, {`{{user.name}}`}, etc. 
-                Você pode ver um preview do template após salvá-lo.
->>>>>>> 8f64df8b
               </div>
             </div>
 
             {/* Documentação de Variáveis Disponíveis */}
             {templateForm.type && (
-<<<<<<< HEAD
-              <div className="border rounded-lg p-4 bg-gray-50">
-                <h4 className="font-medium text-gray-800 mb-3">
-                  📋 {formatMessage('email.available_variables_for')} "{EMAIL_TEMPLATE_TYPES.find(t => t.value === templateForm.type) ? formatMessage(EMAIL_TEMPLATE_TYPES.find(t => t.value === templateForm.type)!.labelKey) : ''}"
-=======
               <div className="border border-border rounded-lg p-4 bg-muted">
                 <h4 className="font-medium text-foreground mb-3">
-                  📋 Variáveis Disponíveis para "{EMAIL_TEMPLATE_TYPES.find(t => t.value === templateForm.type)?.label}"
->>>>>>> 8f64df8b
+                  📋 {formatMessage('email.available_variables_for')} "{EMAIL_TEMPLATE_TYPES.find(t => t.value === templateForm.type) ? formatMessage(EMAIL_TEMPLATE_TYPES.find(t => t.value === templateForm.type)!.labelKey) : ''}"
                 </h4>
                 <div className="max-h-32 overflow-y-auto">
                   <div className="grid grid-cols-1 md:grid-cols-2 gap-2 text-xs">
@@ -1818,25 +1767,14 @@
               </div>
             ))}
             
-<<<<<<< HEAD
-            <div className="border rounded-lg p-4 bg-blue-50">
-              <h3 className="font-semibold text-lg mb-3 text-blue-800">💡 {formatMessage('email.usage_tips')}</h3>
-              <ul className="text-sm text-blue-700 space-y-1">
+            <div className="border border-border rounded-lg p-4 bg-primary/10">
+              <h3 className="font-semibold text-lg mb-3 text-primary">💡 {formatMessage('email.usage_tips')}</h3>
+              <ul className="text-sm text-primary space-y-1">
                 <li>• {formatMessage('email.usage_tip_1')}</li>
                 <li>• {formatMessage('email.usage_tip_2')}</li>
                 <li>• {formatMessage('email.usage_tip_3')}</li>
                 <li>• {formatMessage('email.usage_tip_4')}</li>
                 <li>• {formatMessage('email.usage_tip_5')}</li>
-=======
-            <div className="border border-border rounded-lg p-4 bg-primary/10">
-              <h3 className="font-semibold text-lg mb-3 text-primary">💡 Dicas de Uso</h3>
-              <ul className="text-sm text-primary space-y-1">
-                <li>• Use as variáveis exatamente como mostrado, incluindo as chaves duplas</li>
-                <li>• Nem todas as variáveis estão disponíveis para todos os tipos de template</li>
-                <li>• O sistema substitui automaticamente as variáveis pelos valores reais</li>
-                <li>• Use o Preview para ver como o email ficará com dados de exemplo</li>
-                <li>• Variáveis não encontradas aparecerão como texto literal no email</li>
->>>>>>> 8f64df8b
               </ul>
             </div>
           </div>
