import React from 'react';
import { PieChart, Pie, Cell, ResponsiveContainer, Tooltip, Legend } from 'recharts';
import { useI18n } from '@/i18n';

interface ModernPieChartProps {
  data: Array<{
    name: string;
    value: number;
    color: string;
  }>;
  isLoading?: boolean;
}

const CustomTooltip = ({ active, payload }: any) => {
  const { formatMessage } = useI18n();
  
  if (active && payload && payload.length) {
    const data = payload[0];
    return (
      <div className="bg-card text-card-foreground p-3 rounded-lg shadow-lg border border-border">
        <div className="flex items-center gap-2">
          <div 
            className="w-3 h-3 rounded-full" 
            style={{ backgroundColor: data.payload.color }}
          />
          <span className="font-medium text-foreground">{data.payload.name}</span>
        </div>
<<<<<<< HEAD
        <p className="text-sm text-gray-600 mt-1">
          {formatMessage('dashboard.quantity')}: <span className="font-semibold">{data.value}</span>
=======
        <p className="text-sm text-muted-foreground mt-1">
          Quantidade: <span className="font-semibold">{data.value}</span>
>>>>>>> 8f64df8b
        </p>
      </div>
    );
  }
  return null;
};

const CustomLabel = ({ cx, cy, midAngle, innerRadius, outerRadius, percent, name }: any) => {
  const RADIAN = Math.PI / 180;
  const radius = innerRadius + (outerRadius - innerRadius) * 0.5;
  const x = cx + radius * Math.cos(-midAngle * RADIAN);
  const y = cy + radius * Math.sin(-midAngle * RADIAN);

  // Só mostra o label se a porcentagem for maior que 5%
  if (percent < 0.05) return null;

  return (
    <text 
      x={x} 
      y={y} 
      fill="white" 
      textAnchor={x > cx ? 'start' : 'end'} 
      dominantBaseline="central"
      className="text-sm font-semibold drop-shadow-sm"
    >
      {`${(percent * 100).toFixed(0)}%`}
    </text>
  );
};

export const ModernPieChart: React.FC<ModernPieChartProps> = ({ data, isLoading }) => {
  if (isLoading) {
    return (
      <div className="w-full h-80 flex items-center justify-center">
        <div className="animate-spin rounded-full h-12 w-12 border-b-2 border-primary"></div>
      </div>
    );
  }

  if (!data || data.length === 0) {
    return (
      <div className="w-full h-80 flex items-center justify-center">
        <div className="text-center">
          <div className="w-16 h-16 mx-auto mb-4 rounded-full bg-muted flex items-center justify-center">
            <svg className="w-8 h-8 text-muted-foreground" fill="none" stroke="currentColor" viewBox="0 0 24 24">
              <path strokeLinecap="round" strokeLinejoin="round" strokeWidth={2} d="M9 19v-6a2 2 0 00-2-2H5a2 2 0 00-2 2v6a2 2 0 002 2h2a2 2 0 002-2zm0 0V9a2 2 0 012-2h2a2 2 0 012 2v10m-6 0a2 2 0 002 2h2a2 2 0 002-2m0 0V5a2 2 0 012-2h2a2 2 0 012 2v14a2 2 0 01-2 2h-2a2 2 0 01-2-2z" />
            </svg>
          </div>
          <p className="text-muted-foreground font-medium">Nenhum dado disponível</p>
          <p className="text-sm text-muted-foreground mt-1 opacity-80">Os dados aparecerão aqui quando houver chamados</p>
        </div>
      </div>
    );
  }

  const total = data.reduce((sum, item) => sum + item.value, 0);

  return (
    <div className="w-full">
      <ResponsiveContainer width="100%" height={320}>
        <PieChart>
          <defs>
            {data.map((entry, index) => (
              <linearGradient key={`gradient-${index}`} id={`gradient-${index}`} x1="0" y1="0" x2="1" y2="1">
                <stop offset="0%" stopColor={entry.color} stopOpacity={0.9} />
                <stop offset="100%" stopColor={entry.color} stopOpacity={0.7} />
              </linearGradient>
            ))}
          </defs>
          <Pie
            data={data}
            cx="50%"
            cy="50%"
            labelLine={false}
            label={CustomLabel}
            outerRadius={100}
            innerRadius={40}
            fill="#8884d8"
            dataKey="value"
            animationBegin={0}
            animationDuration={800}
            className="drop-shadow-sm"
          >
            {data.map((entry, index) => (
              <Cell 
                key={`cell-${index}`} 
                fill={`url(#gradient-${index})`}
                stroke={entry.color}
                strokeWidth={2}
                className="hover:opacity-80 transition-opacity duration-200"
              />
            ))}
          </Pie>
          <Tooltip content={<CustomTooltip />} />
        </PieChart>
      </ResponsiveContainer>
      
      {/* Legenda moderna */}
      <div className="mt-6">
        <div className="grid grid-cols-1 sm:grid-cols-3 gap-4">
          {data.map((item, index) => {
            const percentage = total > 0 ? ((item.value / total) * 100).toFixed(1) : '0';
            return (
              <div key={item.name} className="flex items-center justify-between p-3 rounded-lg bg-muted/60 hover:bg-muted transition-colors duration-200">
                <div className="flex items-center gap-3">
                  <div 
                    className="w-4 h-4 rounded-full shadow-sm" 
                    style={{ backgroundColor: item.color }}
                  />
                  <span className="text-sm font-medium text-muted-foreground">{item.name}</span>
                </div>
                <div className="text-right">
                  <div className="text-lg font-bold text-foreground">{item.value}</div>
                  <div className="text-xs text-muted-foreground">{percentage}%</div>
                </div>
              </div>
            );
          })}
        </div>
      </div>
    </div>
  );
};<|MERGE_RESOLUTION|>--- conflicted
+++ resolved
@@ -25,13 +25,8 @@
           />
           <span className="font-medium text-foreground">{data.payload.name}</span>
         </div>
-<<<<<<< HEAD
-        <p className="text-sm text-gray-600 mt-1">
+        <p className="text-sm text-muted-foreground mt-1">
           {formatMessage('dashboard.quantity')}: <span className="font-semibold">{data.value}</span>
-=======
-        <p className="text-sm text-muted-foreground mt-1">
-          Quantidade: <span className="font-semibold">{data.value}</span>
->>>>>>> 8f64df8b
         </p>
       </div>
     );
