import React from 'react';
import { BarChart, Bar, XAxis, YAxis, CartesianGrid, Tooltip, ResponsiveContainer } from 'recharts';
import { useI18n } from '@/i18n';

interface ModernBarChartProps {
  data: Array<{
    name: string;
    Qtde: number;
  }>;
  isLoading?: boolean;
}

const CustomTooltip = ({ active, payload, label }: any) => {
  const { formatMessage } = useI18n();
  
  if (active && payload && payload.length) {
    const data = payload[0];
    return (
      <div className="bg-card text-card-foreground p-4 rounded-lg shadow-lg border border-border">
        <div className="flex items-center gap-2 mb-2">
          <div className="w-3 h-3 rounded-full bg-gradient-to-r from-blue-500 to-purple-600" />
          <span className="font-semibold text-foreground">{label}</span>
        </div>
<<<<<<< HEAD
        <p className="text-sm text-gray-600">
          {formatMessage('dashboard.quantity')}: <span className="font-bold text-blue-600">{data.value}</span>
=======
        <p className="text-sm text-muted-foreground">
          Quantidade: <span className="font-bold text-primary">{data.value}</span>
>>>>>>> 8f64df8b
        </p>
      </div>
    );
  }
  return null;
};

const CustomBar = (props: any) => {
  const { fill, ...rest } = props;
  return (
    <Bar 
      {...rest} 
      fill="url(#barGradient)"
      radius={[4, 4, 0, 0]}
      className="hover:opacity-80 transition-opacity duration-200"
    />
  );
};

export const ModernBarChart: React.FC<ModernBarChartProps> = ({ data, isLoading }) => {
  const { formatMessage } = useI18n();
  if (isLoading) {
    return (
      <div className="w-full h-80 flex items-center justify-center">
        <div className="animate-spin rounded-full h-12 w-12 border-b-2 border-primary"></div>
      </div>
    );
  }

  if (!data || data.length === 0) {
    return (
      <div className="w-full h-80 flex items-center justify-center">
        <div className="text-center">
          <div className="w-16 h-16 mx-auto mb-4 rounded-full bg-muted flex items-center justify-center">
            <svg className="w-8 h-8 text-muted-foreground" fill="none" stroke="currentColor" viewBox="0 0 24 24">
              <path strokeLinecap="round" strokeLinejoin="round" strokeWidth={2} d="M9 19v-6a2 2 0 00-2-2H5a2 2 0 00-2 2v6a2 2 0 002 2h2a2 2 0 002-2zm0 0V9a2 2 0 012-2h2a2 2 0 012 2v10m-6 0a2 2 0 002 2h2a2 2 0 002-2m0 0V5a2 2 0 012-2h2a2 2 0 012 2v14a2 2 0 01-2 2h-2a2 2 0 01-2-2z" />
            </svg>
          </div>
          <p className="text-muted-foreground font-medium">Nenhum dado disponível</p>
          <p className="text-sm text-muted-foreground mt-1 opacity-80">Os dados aparecerão aqui quando houver chamados</p>
        </div>
      </div>
    );
  }

  const maxValue = Math.max(...data.map(item => item.Qtde));
  const total = data.reduce((sum, item) => sum + item.Qtde, 0);

  return (
    <div className="w-full">
      <ResponsiveContainer width="100%" height={320}>
        <BarChart
          data={data}
          margin={{
            top: 20,
            right: 30,
            left: 20,
            bottom: 20,
          }}
          barCategoryGap="20%"
        >
          <defs>
            <linearGradient id="barGradient" x1="0" y1="0" x2="0" y2="1">
              <stop offset="0%" stopColor="#3B82F6" stopOpacity={0.9} />
              <stop offset="50%" stopColor="#6366F1" stopOpacity={0.8} />
              <stop offset="100%" stopColor="#8B5CF6" stopOpacity={0.7} />
            </linearGradient>
            <filter id="shadow" x="-20%" y="-20%" width="140%" height="140%">
              <feDropShadow dx="0" dy="2" stdDeviation="3" floodColor="#000" floodOpacity="0.1"/>
            </filter>
          </defs>
          <CartesianGrid
            strokeDasharray="3 3"
            stroke="hsl(var(--border))"
            strokeOpacity={0.35}
          />
          <XAxis 
            dataKey="name" 
            axisLine={false}
            tickLine={false}
            tick={{ fontSize: 12, fill: 'hsl(var(--muted-foreground))', fontWeight: 500 }}
            dy={10}
          />
          <YAxis 
            axisLine={false}
            tickLine={false}
            tick={{ fontSize: 12, fill: 'hsl(var(--muted-foreground))', fontWeight: 500 }}
            dx={-10}
          />
          <Tooltip content={<CustomTooltip />} cursor={{ fill: 'hsla(var(--primary), 0.12)' }} />
          <Bar 
            dataKey="Qtde" 
            fill="url(#barGradient)"
            radius={[6, 6, 0, 0]}
            filter="url(#shadow)"
            animationDuration={800}
            animationBegin={0}
          />
        </BarChart>
      </ResponsiveContainer>
      
      {/* Estatísticas resumidas */}
      <div className="mt-6">
        <div className="grid grid-cols-3 sm:grid-cols-5 gap-2 sm:gap-3">
          {data.map((item, index) => {
            const percentage = total > 0 ? ((item.Qtde / total) * 100).toFixed(1) : '0';
            const isHighest = item.Qtde === maxValue;
            return (
              <div 
                key={item.name} 
                className={`p-2 sm:p-3 rounded-lg transition-all duration-200 ${
                  isHighest 
                    ? 'bg-primary/15 border border-primary/40 shadow-sm' 
                    : 'bg-muted/60 hover:bg-muted'
                }`}
              >
                <div className="text-center">
                  <div className={`text-xl sm:text-2xl font-bold ${
                    isHighest ? 'text-primary' : 'text-foreground'
                  }`}>
                    {item.Qtde}
                  </div>
                  <div className="text-xs sm:text-sm font-medium text-muted-foreground mt-1 truncate">{item.name}</div>
                  <div className={`text-xs mt-1 ${
                    isHighest ? 'text-primary' : 'text-muted-foreground'
                  }`}>
                    {percentage}% {formatMessage('dashboard.of_total')}
                  </div>
                  {isHighest && (
                    <div className="mt-1 sm:mt-2">
<<<<<<< HEAD
                      <span className="inline-flex items-center px-1 sm:px-2 py-1 rounded-full text-xs font-medium bg-blue-100 text-blue-800">
                        🏆 {formatMessage('dashboard.highest_volume')}
=======
                      <span className="inline-flex items-center px-1 sm:px-2 py-1 rounded-full text-xs font-medium bg-primary/20 text-primary">
                        🏆 Maior volume
>>>>>>> 8f64df8b
                      </span>
                    </div>
                  )}
                </div>
              </div>
            );
          })}
        </div>
        

      </div>
    </div>
  );
};

<|MERGE_RESOLUTION|>--- conflicted
+++ resolved
@@ -21,13 +21,8 @@
           <div className="w-3 h-3 rounded-full bg-gradient-to-r from-blue-500 to-purple-600" />
           <span className="font-semibold text-foreground">{label}</span>
         </div>
-<<<<<<< HEAD
-        <p className="text-sm text-gray-600">
-          {formatMessage('dashboard.quantity')}: <span className="font-bold text-blue-600">{data.value}</span>
-=======
         <p className="text-sm text-muted-foreground">
-          Quantidade: <span className="font-bold text-primary">{data.value}</span>
->>>>>>> 8f64df8b
+          {formatMessage('dashboard.quantity')}: <span className="font-bold text-primary">{data.value}</span>
         </p>
       </div>
     );
@@ -158,13 +153,8 @@
                   </div>
                   {isHighest && (
                     <div className="mt-1 sm:mt-2">
-<<<<<<< HEAD
-                      <span className="inline-flex items-center px-1 sm:px-2 py-1 rounded-full text-xs font-medium bg-blue-100 text-blue-800">
+                      <span className="inline-flex items-center px-1 sm:px-2 py-1 rounded-full text-xs font-medium bg-primary/20 text-primary">
                         🏆 {formatMessage('dashboard.highest_volume')}
-=======
-                      <span className="inline-flex items-center px-1 sm:px-2 py-1 rounded-full text-xs font-medium bg-primary/20 text-primary">
-                        🏆 Maior volume
->>>>>>> 8f64df8b
                       </span>
                     </div>
                   )}
