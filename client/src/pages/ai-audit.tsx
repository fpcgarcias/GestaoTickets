--- conflicted
+++ resolved
@@ -239,15 +239,9 @@
     return (
       <div className="flex items-center justify-center h-64">
         <div className="text-center">
-<<<<<<< HEAD
-          <AlertCircle className="h-12 w-12 text-red-500 mx-auto mb-4" />
-          <h2 className="text-xl font-semibold text-gray-900 mb-2">{formatMessage('ai_audit.access_denied')}</h2>
-          <p className="text-gray-600">{formatMessage('ai_audit.access_denied_description')}</p>
-=======
           <AlertCircle className="h-12 w-12 text-destructive mx-auto mb-4" />
-          <h2 className="text-xl font-semibold text-foreground mb-2">Acesso Negado</h2>
-          <p className="text-muted-foreground">Apenas administradores podem acessar a auditoria de IA.</p>
->>>>>>> 8f64df8b
+          <h2 className="text-xl font-semibold text-foreground mb-2">{formatMessage('ai_audit.access_denied')}</h2>
+          <p className="text-muted-foreground">{formatMessage('ai_audit.access_denied_description')}</p>
         </div>
       </div>
     );
@@ -464,13 +458,8 @@
               {formatMessage('ai_audit.audit_results')}
             </div>
             {auditData && (
-<<<<<<< HEAD
-              <div className="text-sm text-gray-500">
+              <div className="text-sm text-muted-foreground">
                 {formatMessage('ai_audit.records_found', { count: auditData.pagination.total })}
-=======
-              <div className="text-sm text-muted-foreground">
-                {auditData.pagination.total} registros encontrados
->>>>>>> 8f64df8b
               </div>
             )}
           </CardTitle>
@@ -481,13 +470,8 @@
               <Loader2 className="h-8 w-8 animate-spin" />
             </div>
           ) : error ? (
-<<<<<<< HEAD
-            <div className="text-center text-red-600 p-8">
+            <div className="text-center text-destructive p-8">
               {formatMessage('ai_audit.error_loading_data')}
-=======
-            <div className="text-center text-destructive p-8">
-              Erro ao carregar dados de auditoria
->>>>>>> 8f64df8b
             </div>
           ) : auditData && auditData.data.length > 0 ? (
             <div className="space-y-4">
@@ -560,29 +544,17 @@
                           Ticket #{item.ticket_id}
                         </span>
                       </Link>
-<<<<<<< HEAD
-                      <span className="text-sm text-gray-500">•</span>
-                      <span className="text-sm text-gray-700 truncate">
-                        {item.ticket_title || formatMessage('ai_audit.no_title')}
-=======
                       <span className="text-sm text-muted-foreground">•</span>
                       <span className="text-sm text-muted-foreground truncate">
-                        {item.ticket_title || 'Sem título'}
->>>>>>> 8f64df8b
+                        {item.ticket_title || formatMessage('ai_audit.no_title')}
                       </span>
                     </div>
 
                     {/* Empresa */}
                     <div className="flex items-center gap-2">
-<<<<<<< HEAD
-                      <Building2 className="h-4 w-4 text-gray-500" />
-                      <span className="text-sm text-gray-700">
-                        {item.company_name || formatMessage('ai_audit.company_not_identified')}
-=======
                       <Building2 className="h-4 w-4 text-muted-foreground" />
                       <span className="text-sm text-muted-foreground">
-                        {item.company_name || 'Empresa não identificada'}
->>>>>>> 8f64df8b
+                        {item.company_name || formatMessage('ai_audit.company_not_identified')}
                       </span>
                     </div>
 
@@ -597,13 +569,8 @@
                     {/* Justificativa */}
                     {item.ai_justification && (
                       <div>
-<<<<<<< HEAD
                         <span className="text-sm font-medium">{formatMessage('ai_audit.justification')}:</span>
-                        <div className="mt-1 p-3 bg-gray-50 rounded-md text-sm text-gray-700">
-=======
-                        <span className="text-sm font-medium">Justificativa:</span>
                         <div className="mt-1 p-3 bg-muted rounded-md text-sm text-muted-foreground">
->>>>>>> 8f64df8b
                           {item.ai_justification}
                         </div>
                       </div>
@@ -657,13 +624,8 @@
               )}
             </div>
           ) : (
-<<<<<<< HEAD
-            <div className="text-center text-gray-500 py-8">
+            <div className="text-center text-muted-foreground py-8">
               {formatMessage('ai_audit.no_analyses_found')}
-=======
-            <div className="text-center text-muted-foreground py-8">
-              Nenhuma análise de IA encontrada com os filtros aplicados
->>>>>>> 8f64df8b
             </div>
           )}
         </CardContent>
