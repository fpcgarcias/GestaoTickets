--- conflicted
+++ resolved
@@ -285,217 +285,6 @@
     return matchesSearchTerm && matchesActiveFilter;
   });
 
-<<<<<<< HEAD
-  // Estado de erro
-  if (error) {
-  return (
-      <StandardPage
-        icon={FolderIcon}
-        title="Departamentos"
-        description="Gerencie os departamentos do sistema"
-        createButtonText="Novo Departamento"
-        onCreateClick={handleCreateDepartment}
-        onSearchChange={handleSearchChange}
-        searchValue={searchTerm}
-        searchPlaceholder="Buscar departamentos..."
-      >
-        <div className="flex flex-col items-center justify-center py-12">
-          <AlertTriangle className="h-16 w-16 text-destructive mb-4" />
-          <h3 className="text-lg font-semibold mb-2">Erro ao carregar dados</h3>
-          <p className="text-muted-foreground mb-4 text-center">
-            {error instanceof Error ? error.message : 'Ocorreu um erro inesperado'}
-          </p>
-          <Button onClick={() => window.location.reload()}>
-            Recarregar Página
-        </Button>
-      </div>
-      </StandardPage>
-    );
-  }
-
-  // Estado vazio quando não há departamentos
-  if (filteredDepartments && filteredDepartments.length === 0 && !isLoading && !searchTerm) {
-    return (
-      <>
-        <StandardPage
-          icon={FolderIcon}
-          title="Departamentos"
-          description="Gerencie os departamentos disponíveis no sistema"
-          createButtonText="Novo Departamento"
-          onCreateClick={handleCreateDepartment}
-          onSearchChange={handleSearchChange}
-          searchValue={searchTerm}
-          searchPlaceholder="Buscar departamentos..."
-        >
-          <EmptyState
-            icon={FolderIcon}
-            title="Nenhum departamento encontrado"
-            description="Não há departamentos cadastrados no sistema. Clique no botão abaixo para criar o primeiro departamento."
-            actionLabel="Criar Primeiro Departamento"
-            onAction={handleCreateDepartment}
-          />
-        </StandardPage>
-
-        {/* Modais mantidos */}
-        {renderModals()}
-      </>
-    );
-  }
-
-  // Função para renderizar os modais
-  function renderModals() {
-    return (
-      <>
-      {/* Modal de formulário */}
-      <Dialog open={isDialogOpen} onOpenChange={setIsDialogOpen}>
-        <DialogContent>
-          <DialogHeader>
-            <DialogTitle>{isEditing ? 'Editar Departamento' : 'Novo Departamento'}</DialogTitle>
-            <DialogDescription>
-              {isEditing 
-                ? 'Atualize as informações do departamento abaixo.' 
-                : 'Preencha as informações para criar um novo departamento.'}
-            </DialogDescription>
-          </DialogHeader>
-          
-          <form onSubmit={handleSubmit} className="space-y-4">
-            <div className="space-y-2">
-              <Label htmlFor="name">Nome</Label>
-              <Input
-                id="name"
-                name="name"
-                value={currentDepartment.name}
-                onChange={handleInputChange}
-                placeholder="Ex: Suporte Técnico"
-                required
-              />
-            </div>
-            
-            <div className="space-y-2">
-              <Label htmlFor="description">Descrição</Label>
-              <Textarea
-                id="description"
-                name="description"
-                value={currentDepartment.description}
-                onChange={handleInputChange}
-                placeholder="Digite uma breve descrição..."
-                rows={3}
-              />
-            </div>
-            
-            {user?.role === 'admin' && (
-              <div className="space-y-2">
-                <Label htmlFor="company_id">Empresa</Label>
-                <Select
-                  value={currentDepartment.company_id?.toString() || ""}
-                  onValueChange={(value) => 
-                    setCurrentDepartment((prev) => ({
-                      ...prev,
-                      company_id: value ? parseInt(value) : null,
-                    }))
-                  }
-                >
-                  <SelectTrigger id="company_id">
-                    <SelectValue placeholder="Selecione uma empresa" />
-                  </SelectTrigger>
-                  <SelectContent>
-                    {companies.map((company: any) => (
-                      <SelectItem key={company.id} value={company.id.toString()}>
-                        {company.name}
-                      </SelectItem>
-                    ))}
-                  </SelectContent>
-                </Select>
-                <p className="text-xs text-muted-foreground">
-                  Departamentos são vinculados a uma empresa específica
-                </p>
-              </div>
-            )}
-            
-            <div className="space-y-2">
-              <Label htmlFor="is_active">Ativo</Label>
-              <Switch
-                id="is_active"
-                checked={currentDepartment.is_active}
-                onCheckedChange={(checked) => 
-                  setCurrentDepartment((prev) => ({
-                    ...prev,
-                    is_active: checked,
-                  }))
-                }
-              />
-            </div>
-            
-              <DialogFooter className="flex gap-3">
-                <CancelButton
-                onClick={() => setIsDialogOpen(false)}
-                disabled={createDepartmentMutation.isPending || updateDepartmentMutation.isPending}
-                />
-                <SaveButton
-                  onClick={handleSubmit}
-                  loading={createDepartmentMutation.isPending || updateDepartmentMutation.isPending}
-                  text={isEditing ? 'Salvar Alterações' : 'Criar Departamento'}
-                />
-            </DialogFooter>
-          </form>
-        </DialogContent>
-      </Dialog>
-
-      {/* Modal de confirmação de exclusão */}
-      <AlertDialog open={isDeleteDialogOpen} onOpenChange={setIsDeleteDialogOpen}>
-        <AlertDialogContent>
-          <AlertDialogHeader>
-            <AlertDialogTitle>Excluir Departamento</AlertDialogTitle>
-            <AlertDialogDescription>
-              Tem certeza que deseja excluir o departamento "{currentDepartment.name}"? 
-              Esta ação não pode ser desfeita.
-            </AlertDialogDescription>
-          </AlertDialogHeader>
-          <AlertDialogFooter>
-            <AlertDialogCancel>Cancelar</AlertDialogCancel>
-            <AlertDialogAction
-              onClick={confirmDelete}
-              className="bg-destructive text-destructive-foreground hover:bg-destructive/90"
-              disabled={deleteDepartmentMutation.isPending}
-            >
-              {deleteDepartmentMutation.isPending && (
-                <LoaderIcon className="mr-2 h-4 w-4 animate-spin" />
-              )}
-              Sim, excluir
-            </AlertDialogAction>
-          </AlertDialogFooter>
-        </AlertDialogContent>
-      </AlertDialog>
-      </>
-    );
-  }
-
-  return (
-    <>
-      <StandardPage
-        icon={FolderIcon}
-        title="Departamentos"
-        description="Gerencie os departamentos disponíveis no sistema"
-        createButtonText="Novo Departamento"
-        onCreateClick={handleCreateDepartment}
-        onSearchChange={handleSearchChange}
-        searchValue={searchTerm}
-        searchPlaceholder="Buscar departamentos..."
-        isLoading={isLoading}
-      >
-        {/* Filtro adicional para incluir inativos */}
-        <div className="flex items-center justify-between mb-4">
-          <div className="flex items-center space-x-2">
-            <Switch 
-              id="includeInactive" 
-              checked={includeInactive} 
-              onCheckedChange={setIncludeInactive}
-            />
-            <Label htmlFor="includeInactive">Incluir departamentos inativos</Label>
-          </div>
-          <div className="text-sm text-muted-foreground">
-            {filteredDepartments ? `${filteredDepartments.length} departamento(s) encontrado(s)` : ''}
-=======
   return (
     <div>
       <div className="flex justify-between items-center mb-6">
@@ -532,7 +321,6 @@
                 <Label htmlFor="includeInactive">Incluir inativos</Label>
               </div>
             </div>
->>>>>>> b1b7e25d
           </div>
 
           <Table>
@@ -580,7 +368,7 @@
                           <span className="text-sm text-neutral-600">
                             {(dept as any).company?.name || 'Sistema Global'}
                           </span>
-    </div>
+                        </div>
                       </TableCell>
                     )}
                     <TableCell>
