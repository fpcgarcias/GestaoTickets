import React from 'react';
import { Link, useRoute } from 'wouter';
import { useQuery } from '@tanstack/react-query';
import { Button } from '@/components/ui/button';
import { ArrowLeft } from 'lucide-react';
import { TicketDetail } from '@/components/tickets/ticket-detail';
import { TicketReplyForm } from '@/components/tickets/ticket-reply';
import { TicketHistory } from '@/components/tickets/ticket-history';
import AiAnalysisHistory from '@/components/tickets/ai-analysis-history';
import { Skeleton } from '@/components/ui/skeleton';
import { Ticket } from '@shared/schema';
import { useI18n } from '@/i18n';

export default function TicketDetailPage() {
  const [, params] = useRoute('/tickets/:id');
  const ticketId = params?.id ? parseInt(params.id) : 0;
  const { formatMessage } = useI18n();

  const { data: ticket, isLoading, error } = useQuery<Ticket>({
    queryKey: [`/api/tickets/${ticketId}`],
  });

  return (
    <div>
      <div className="flex items-center mb-6">
        <Button variant="ghost" size="sm" asChild className="mr-4">
          <Link href="/tickets">
            <ArrowLeft className="h-4 w-4 mr-2" />
            {formatMessage('tickets.back_to_tickets')}
          </Link>
        </Button>
<<<<<<< HEAD
        <h1 className="text-2xl font-semibold text-neutral-900">{formatMessage('tickets.title')}</h1>
=======
        <h1 className="text-2xl font-semibold text-foreground">Chamados</h1>
>>>>>>> 8f64df8b
      </div>

      {isLoading ? (
        <div className="space-y-6">
          <Skeleton className="w-full h-64" />
          <Skeleton className="w-full h-80" />
        </div>
      ) : error ? (
        <div className="bg-destructive/10 p-4 rounded-md">
          <h2 className="text-lg font-medium text-destructive">Error</h2>
          <p className="text-destructive">{error instanceof Error ? error.message : "An error occurred"}</p>
        </div>
      ) : ticket ? (
        <div className="space-y-6">
          <TicketDetail ticketId={ticketId} />
          {ticket.status !== 'resolved' && (
            <TicketReplyForm ticket={ticket} />
          )}
          <TicketHistory ticketId={ticketId} />
          <AiAnalysisHistory ticketId={ticketId} />
        </div>
      ) : null}
    </div>
  );
}<|MERGE_RESOLUTION|>--- conflicted
+++ resolved
@@ -29,11 +29,7 @@
             {formatMessage('tickets.back_to_tickets')}
           </Link>
         </Button>
-<<<<<<< HEAD
-        <h1 className="text-2xl font-semibold text-neutral-900">{formatMessage('tickets.title')}</h1>
-=======
-        <h1 className="text-2xl font-semibold text-foreground">Chamados</h1>
->>>>>>> 8f64df8b
+        <h1 className="text-2xl font-semibold text-foreground">{formatMessage('tickets.title')}</h1>
       </div>
 
       {isLoading ? (
