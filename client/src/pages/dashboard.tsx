--- conflicted
+++ resolved
@@ -285,11 +285,7 @@
   return (
     <div>
       <div className="flex justify-between items-center mb-6">
-<<<<<<< HEAD
-        <h1 className="text-2xl font-semibold text-neutral-900">{formatMessage('dashboard.title')}</h1>
-=======
-      <h1 className="text-2xl font-semibold text-foreground">Painel de Controle</h1>
->>>>>>> 8f64df8b
+      <h1 className="text-2xl font-semibold text-foreground">{formatMessage('dashboard.title')}</h1>
         <div className="flex items-center gap-4">
           <div className="flex items-center gap-2">
               <Calendar className="h-4 w-4 text-muted-foreground" />
@@ -452,13 +448,8 @@
                     <StatusDot status={ticket.status} className="mr-2" />
                     <div>
                       <p className="font-medium">{ticket.title}</p>
-<<<<<<< HEAD
-                      <p className="text-sm text-neutral-500">
+                      <p className="text-sm text-muted-foreground">
                         {ticket.customer?.name} • {new Date(ticket.created_at).toLocaleDateString(locale === 'en-US' ? 'en-US' : 'pt-BR')}
-=======
-                      <p className="text-sm text-muted-foreground">
-                        {ticket.customer?.name} • {new Date(ticket.created_at).toLocaleDateString('pt-BR')}
->>>>>>> 8f64df8b
                       </p>
                     </div>
                   </div>
