--- conflicted
+++ resolved
@@ -1,37 +1,7 @@
 {
-<<<<<<< HEAD
-  "current": "1.1.0-beta",
-  "releaseDate": "2025-10-13",
+  "current": "1.0.32",
+  "releaseDate": "2025-09-29",
   "versions": [
-    {
-      "version": "1.1.0-beta",
-      "date": "2025-10-13",
-=======
-  "current": "1.0.33",
-  "releaseDate": "2025-10-20",
-  "versions": [
-    {
-      "version": "1.0.33",
-      "date": "2025-10-20",
->>>>>>> 8f64df8b
-      "title": "Implementação de novas funcionalidades.",
-      "type": "feature",
-      "changes": {
-        "new": [
-<<<<<<< HEAD
-          "Sistema totalmente traduzido para o inglês. Sistema detecta o idioma do navegador e exibe em português brasileiro ou inglês americano."
-=======
-          "Implementado o novo modo escuro (não implementado nos temas personalizados).",
-          "Implementada a função de apagar o arquivo anexado enquanto ainda não enviou o ticket."
-        ],
-        "fixed": [
-          "Corrigido o modal de feedback de Análise de IA na criação dos tickets.",
-          "Corrigido o dashboard de satisfação, agora exibindo as pesquisas expiradas corretamente.",
-          "Correções menores de erros no sistema que não afetavam a funcionalidade principal."
->>>>>>> 8f64df8b
-        ]
-      }
-    },
     {
       "version": "1.0.32",
       "date": "2025-09-29",
