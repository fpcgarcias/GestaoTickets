--- conflicted
+++ resolved
@@ -6,36 +6,6 @@
     "auditLog": "C:\\Users\\felipe.garcia\\Documents\\GitHub\\GestaoTickets\\logs\\.7f713aacbcf4ee76e7f9b3d8320c5af795388722-audit.json",
     "files": [
         {
-<<<<<<< HEAD
-            "date": 1763386259891,
-            "name": "C:\\Users\\felipe.garcia\\Documents\\GitHub\\GestaoTickets\\logs\\performance-2025-11-17.log",
-            "hash": "dac56b79287c46e09b44bf8663b5c8e92c27b15a43b470a430c527807d0d2e76"
-        },
-        {
-            "date": 1763471983132,
-            "name": "C:\\Users\\felipe.garcia\\Documents\\GitHub\\GestaoTickets\\logs\\performance-2025-11-18.log",
-            "hash": "94418fd883b75ff8402ec1496c53573d4c18a23dfb6f6e8317d6f4eaff921405"
-        },
-        {
-            "date": 1763563230552,
-            "name": "C:\\Users\\felipe.garcia\\Documents\\GitHub\\GestaoTickets\\logs\\performance-2025-11-19.log",
-            "hash": "17727bf9c8bb84f21af553e70d8a43b95c898caed779ac9c158bc52221673827"
-        },
-        {
-            "date": 1764079616876,
-            "name": "C:\\Users\\felipe.garcia\\Documents\\GitHub\\GestaoTickets\\logs\\performance-2025-11-25.log",
-            "hash": "d4968eeaba030860dbd8389be643dffbaa03b636f3fab387b9eec29147df9b67"
-        },
-        {
-            "date": 1764167166844,
-            "name": "C:\\Users\\felipe.garcia\\Documents\\GitHub\\GestaoTickets\\logs\\performance-2025-11-26.log",
-            "hash": "8e61ed8c5768ac30197b87b37ad13fba5f5ad7fd3f794c0c3f443d4a85ae57b8"
-        },
-        {
-            "date": 1764254127732,
-            "name": "C:\\Users\\felipe.garcia\\Documents\\GitHub\\GestaoTickets\\logs\\performance-2025-11-27.log",
-            "hash": "66d001b3146086da5cecdbeb2ced1b0df57a490a4c28be01d0941e8bd1c90208"
-=======
             "date": 1765224415397,
             "name": "C:\\Users\\felipe.garcia\\Documents\\GitHub\\GestaoTickets\\logs\\performance-2025-12-08.log",
             "hash": "6705b7ce3e925d15524812dbc1d5592ac7670efe24e5c069d82439118e262e9e"
@@ -59,7 +29,6 @@
             "date": 1765811059924,
             "name": "C:\\Users\\felipe.garcia\\Documents\\GitHub\\GestaoTickets\\logs\\performance-2025-12-15.log",
             "hash": "49909c5d99e4f3a5ba8a98b778e5af619e0e4f5646db0edb9859c01da8b58f04"
->>>>>>> 228e062e
         }
     ],
     "hashType": "sha256"
