--- conflicted
+++ resolved
@@ -6,41 +6,6 @@
     "auditLog": "C:\\GitHub\\GestaoTickets\\logs\\.936fcc8486af04eec243233a2038b7cc8d80d830-audit.json",
     "files": [
         {
-<<<<<<< HEAD
-            "date": 1763134405084,
-            "name": "C:\\GitHub\\GestaoTickets\\logs\\performance-2025-11-14.log",
-            "hash": "8daf3b6b48b8a4b0e43ebabb7a3166e7c8aa02f6491fa6fe19f343919a451521"
-        },
-        {
-            "date": 1763255578122,
-            "name": "C:\\GitHub\\GestaoTickets\\logs\\performance-2025-11-15.log",
-            "hash": "e52719a68fc8f2305baffa15e1b0f44e09752fcc6cad91db75a67465093e426e"
-        },
-        {
-            "date": 1763300830778,
-            "name": "C:\\GitHub\\GestaoTickets\\logs\\performance-2025-11-16.log",
-            "hash": "5e8039ac2486ab9f76488f6de8120b9279949e668bc5c4e870a1fb5cb0b99260"
-        },
-        {
-            "date": 1763724019953,
-            "name": "C:\\GitHub\\GestaoTickets\\logs\\performance-2025-11-21.log",
-            "hash": "b968e096c6a1dcbe2019d8425b58d4989e5497821b34fa5fc57133f76f85eb0f"
-        },
-        {
-            "date": 1763916602792,
-            "name": "C:\\GitHub\\GestaoTickets\\logs\\performance-2025-11-23.log",
-            "hash": "78146c4a56b2a57eaf2f0f3eeb87adce15ee1c5ed1b2fa26471deeaf4d633728"
-        },
-        {
-            "date": 1763986280912,
-            "name": "C:\\GitHub\\GestaoTickets\\logs\\performance-2025-11-24.log",
-            "hash": "aff0422213a9eccfe0e19951df4491b7672bc0cf7984ff1fa6829d2f2a03f437"
-        },
-        {
-            "date": 1764171466908,
-            "name": "C:\\GitHub\\GestaoTickets\\logs\\performance-2025-11-26.log",
-            "hash": "14e5f9382ccfc178d003bd8300bad245747a442dcbdb79169aa5a209ec8be1be"
-=======
             "date": 1764610205079,
             "name": "C:\\GitHub\\GestaoTickets\\logs\\performance-2025-12-01.log",
             "hash": "a550aa2867a799d307cfc40cfce0de061e3bf6af93986e154d8c924fc42f98ab"
@@ -54,7 +19,6 @@
             "date": 1765591052474,
             "name": "C:\\GitHub\\GestaoTickets\\logs\\performance-2025-12-12.log",
             "hash": "3505245f100d52e2672c19c64c4ddf6d379da9f188131a34dd877d432946b7b1"
->>>>>>> 228e062e
         }
     ],
     "hashType": "sha256"
