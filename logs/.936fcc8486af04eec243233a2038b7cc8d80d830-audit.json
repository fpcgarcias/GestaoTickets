{
    "keep": {
        "days": true,
        "amount": 14
    },
    "auditLog": "C:\\GitHub\\GestaoTickets\\logs\\.936fcc8486af04eec243233a2038b7cc8d80d830-audit.json",
    "files": [
        {
<<<<<<< HEAD
            "date": 1760285362331,
            "name": "C:\\GitHub\\GestaoTickets\\logs\\performance-2025-10-12.log",
            "hash": "d7bccee758abfc59273c041f4f8062b31df916243a450af266760bf282ef0144"
=======
            "date": 1760924462164,
            "name": "C:\\GitHub\\GestaoTickets\\logs\\performance-2025-10-19.log",
            "hash": "e5ac64c5090de47e118bb4f21852ffc1a634e4f6d3c0dd5f380eaaa1041908ee"
        },
        {
            "date": 1760966740479,
            "name": "C:\\GitHub\\GestaoTickets\\logs\\performance-2025-10-20.log",
            "hash": "374944eebdf01a742a11f02d7373f14b93a2eddc532772f6056cdba73b096f95"
>>>>>>> 8f64df8b
        }
    ],
    "hashType": "sha256"
}<|MERGE_RESOLUTION|>--- conflicted
+++ resolved
@@ -6,11 +6,6 @@
     "auditLog": "C:\\GitHub\\GestaoTickets\\logs\\.936fcc8486af04eec243233a2038b7cc8d80d830-audit.json",
     "files": [
         {
-<<<<<<< HEAD
-            "date": 1760285362331,
-            "name": "C:\\GitHub\\GestaoTickets\\logs\\performance-2025-10-12.log",
-            "hash": "d7bccee758abfc59273c041f4f8062b31df916243a450af266760bf282ef0144"
-=======
             "date": 1760924462164,
             "name": "C:\\GitHub\\GestaoTickets\\logs\\performance-2025-10-19.log",
             "hash": "e5ac64c5090de47e118bb4f21852ffc1a634e4f6d3c0dd5f380eaaa1041908ee"
@@ -19,7 +14,6 @@
             "date": 1760966740479,
             "name": "C:\\GitHub\\GestaoTickets\\logs\\performance-2025-10-20.log",
             "hash": "374944eebdf01a742a11f02d7373f14b93a2eddc532772f6056cdba73b096f95"
->>>>>>> 8f64df8b
         }
     ],
     "hashType": "sha256"
