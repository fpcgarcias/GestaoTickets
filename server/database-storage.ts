--- conflicted
+++ resolved
@@ -1315,41 +1315,6 @@
   // Obter tempo médio de primeira resposta filtrado pelo papel do usuário
   async getAverageFirstResponseTimeByUserRole(userId: number, userRole: string, officialId?: number, startDate?: Date, endDate?: Date): Promise<number> {
     try {
-<<<<<<< HEAD
-      // Usar busca otimizada
-      const userTickets = await this.getTicketsForDashboardByUserRole(userId, userRole, officialId, startDate, endDate);
-      // Filtrar apenas tickets que têm primeira resposta
-      const ticketsWithFirstResponse = userTickets.filter(ticket => 
-        ticket.first_response_at && ticket.created_at
-      );
-      if (ticketsWithFirstResponse.length === 0) {
-        return 0;
-      }
-      // Buscar status history de todos os tickets em uma query só
-      const ticketIds = ticketsWithFirstResponse.map(t => t.id);
-      const allStatusHistory = await db
-        .select()
-        .from(ticketStatusHistory)
-        .where(inArray(ticketStatusHistory.ticket_id, ticketIds));
-      // Agrupar status history por ticket_id
-      const statusMap = new Map<number, TicketStatusHistory[]>();
-      for (const status of allStatusHistory) {
-        if (!statusMap.has(status.ticket_id)) statusMap.set(status.ticket_id, []);
-        statusMap.get(status.ticket_id)!.push(status);
-      }
-      // Calcular tempo efetivo em paralelo
-      const times = await Promise.all(
-        ticketsWithFirstResponse.map(ticket => {
-          const createdAt = new Date(ticket.created_at);
-          const firstResponseAt = new Date(ticket.first_response_at!);
-          const statusHistory = statusMap.get(ticket.id) || [];
-          return Promise.resolve(this.calculateEffectiveTime(createdAt, firstResponseAt, statusHistory, 'new'));
-        })
-      );
-      const total = times.reduce((a, b) => a + b, 0);
-      const avg = times.length ? Math.round((total / times.length / 1000 / 60 / 60) * 100) / 100 : 0;
-      return avg;
-=======
       let userTickets = await this.getTicketsByUserRole(userId, userRole);
       if (officialId) {
         userTickets = userTickets.filter(ticket => ticket.assigned_to_id === officialId);
@@ -1379,7 +1344,6 @@
         return sum + (effectiveTimeMs / (1000 * 60 * 60)); // horas
       }, Promise.resolve(0));
       return Math.round((totalResponseTime / ticketsWithFirstResponse.length) * 100) / 100;
->>>>>>> 7c990154
     } catch (error) {
       console.error('Erro ao calcular tempo médio de primeira resposta:', error);
       return 0;
@@ -1389,7 +1353,6 @@
   // Obter tempo médio de resolução filtrado pelo papel do usuário
   async getAverageResolutionTimeByUserRole(userId: number, userRole: string, officialId?: number, startDate?: Date, endDate?: Date): Promise<number> {
     try {
-<<<<<<< HEAD
       // Usar busca otimizada
       const userTickets = await this.getTicketsForDashboardByUserRole(userId, userRole, officialId, startDate, endDate);
       // Filtrar apenas tickets resolvidos
@@ -1423,37 +1386,6 @@
       const total = times.reduce((a, b) => a + b, 0);
       const avg = times.length ? Math.round((total / times.length / 1000 / 60 / 60) * 100) / 100 : 0;
       return avg;
-=======
-      let userTickets = await this.getTicketsByUserRole(userId, userRole);
-      if (officialId) {
-        userTickets = userTickets.filter(ticket => ticket.assigned_to_id === officialId);
-      }
-      if (startDate && endDate) {
-        userTickets = userTickets.filter(ticket => {
-          const createdAt = new Date(ticket.created_at);
-          return createdAt >= startDate && createdAt <= endDate;
-        });
-      }
-      const resolvedTickets = userTickets.filter(ticket => ticket.status === 'resolved' && ticket.resolved_at && ticket.created_at);
-      if (resolvedTickets.length === 0) {
-        return 0;
-      }
-      const businessHours = getBusinessHoursConfig();
-      const totalResolutionTime = await resolvedTickets.reduce(async (sumPromise, ticket) => {
-        const sum = await sumPromise;
-        const createdAt = new Date(ticket.created_at);
-        const resolvedAt = new Date(ticket.resolved_at!);
-        const statusHistory = await db
-          .select()
-          .from(ticketStatusHistory)
-          .where(eq(ticketStatusHistory.ticket_id, ticket.id))
-          .orderBy(asc(ticketStatusHistory.created_at));
-        const statusPeriods = convertStatusHistoryToPeriods(createdAt, ticket.status, statusHistory);
-        const effectiveTimeMs = calculateEffectiveBusinessTime(createdAt, resolvedAt, statusPeriods, businessHours);
-        return sum + (effectiveTimeMs / (1000 * 60 * 60)); // horas
-      }, Promise.resolve(0));
-      return Math.round((totalResolutionTime / resolvedTickets.length) * 100) / 100;
->>>>>>> 7c990154
     } catch (error) {
       console.error('Erro ao calcular tempo médio de resolução:', error);
       return 0;
