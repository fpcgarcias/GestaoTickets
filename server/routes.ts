--- conflicted
+++ resolved
@@ -10157,13 +10157,7 @@
 
                                       .from(schema.categories)
 
-<<<<<<< HEAD
-                                      .innerJoin(schema.incidentTypes, eq(schema.categories.incident_type_id, schema.incidentTypes.id))
-
-                                      .where(eq(schema.incidentTypes.department_id, departmentIdParam));
-=======
                                       // Categorias não têm department_id - removido filtro incorreto
->>>>>>> 8f64df8b
 
         if(categoryLink && categoryLink.count > 0) {
 
